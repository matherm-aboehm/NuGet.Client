﻿{
    "version": "3.1.0-*",
    "authors": [ "NuGet" ],
    "description": "NuGet Protocol for Visual Studio",
    "copyright": "Copyright .NET Foundation. All rights reserved.",
    "projectUrl": "https://github.com/NuGet/NuGet.Protocol/",
    "licenseUrl": "https://raw.githubusercontent.com/NuGet/NuGet.Protocol/master/LICENSE",
    "tags": [ "nuget protocol" ],
    "compilationOptions": {
        "warningsAsErrors": true
    },
    "dependencies": {
<<<<<<< HEAD
        "NuGet.Configuration": "3.1.0-*",
        "NuGet.Protocol.Core.v2": "3.1.0-*",
        "NuGet.Protocol.Core.v3": "3.1.0-*"
=======
        "NuGet.Configuration": "3.0.0",
        "NuGet.Protocol.Core.v2": "3.0.0",
        "NuGet.Protocol.Core.v3": "3.0.0",
        "NuGet.Common": { "type": "build",  "version": "3.0.0" }
>>>>>>> 00a6cab3
    },
    "frameworks": {
        "net45": {
            "frameworkAssemblies": {
                "System.ComponentModel.Composition": "",
                "System.Runtime.Serialization": ""
            }
        }
    }
}<|MERGE_RESOLUTION|>--- conflicted
+++ resolved
@@ -10,16 +10,10 @@
         "warningsAsErrors": true
     },
     "dependencies": {
-<<<<<<< HEAD
         "NuGet.Configuration": "3.1.0-*",
         "NuGet.Protocol.Core.v2": "3.1.0-*",
-        "NuGet.Protocol.Core.v3": "3.1.0-*"
-=======
-        "NuGet.Configuration": "3.0.0",
-        "NuGet.Protocol.Core.v2": "3.0.0",
-        "NuGet.Protocol.Core.v3": "3.0.0",
-        "NuGet.Common": { "type": "build",  "version": "3.0.0" }
->>>>>>> 00a6cab3
+        "NuGet.Protocol.Core.v3": "3.1.0-*",
+        "NuGet.Common": { "type": "build",  "version": "3.1.0-*" }
     },
     "frameworks": {
         "net45": {
