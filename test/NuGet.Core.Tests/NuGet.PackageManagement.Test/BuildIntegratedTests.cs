﻿// Copyright (c) .NET Foundation. All rights reserved.
// Licensed under the Apache License, Version 2.0. See License.txt in the project root for license information.

using System;
using System.Collections.Generic;
using System.Diagnostics;
using System.IO;
using System.Linq;
using System.Threading;
using System.Threading.Tasks;
using Moq;
using Newtonsoft.Json.Linq;
using NuGet.Commands;
using NuGet.Common;
using NuGet.Configuration;
using NuGet.Frameworks;
using NuGet.LibraryModel;
using NuGet.PackageManagement;
using NuGet.Packaging;
using NuGet.Packaging.Core;
using NuGet.ProjectManagement;
using NuGet.ProjectManagement.Projects;
using NuGet.ProjectModel;
using NuGet.Protocol.Core.Types;
using NuGet.Resolver;
using NuGet.Test.Utility;
using NuGet.Versioning;
using Test.Utility;
using Xunit;

namespace NuGet.Test
{
    public class BuildIntegratedTests
    {
        [Fact]
        public void BuildIntegrated_VerifyGetAddedIsOnlyPackages()
        {
            // Arrange
            var lockFile = new LockFile();
            var lockFileEmpty = new LockFile();

            var targetEmpty = new LockFileTarget();
            lockFileEmpty.Targets.Add(targetEmpty);

            var target = new LockFileTarget();
            lockFile.Targets.Add(target);

            target.Libraries.Add(new LockFileTargetLibrary()
            {
                Name = "a",
                Version = NuGetVersion.Parse("1.0.0"),
                Type = "package"
            });

            target.Libraries.Add(new LockFileTargetLibrary()
            {
                Name = "b",
                Version = NuGetVersion.Parse("1.0.0"),
                Type = "project"
            });

            // Act
            var added = BuildIntegratedRestoreUtility.GetAddedPackages(lockFileEmpty, lockFile);

            // Assert
            Assert.Equal(1, added.Count);
            Assert.Equal("a", added.Single().Id);
        }

        // Verify that parent projects are restored when a child project is updated
        [Fact]
        public async Task TestPacManBuildIntegratedInstallPackageTransitive()
        {
            // Arrange
            var packageIdentity = new PackageIdentity("NuGet.Versioning", NuGetVersion.Parse("1.0.7"));
            var sourceRepositoryProvider = TestSourceRepositoryUtility.CreateV3OnlySourceRepositoryProvider();
            var projectFolderPaths = new List<string>();

            try
            {
                using (var settingsDirectory = TestDirectory.Create())
                using (var testSolutionManager = new TestSolutionManager(true))
                {
<<<<<<< HEAD
                    var testSettings = PopulateSettingsWithSources(sourceRepositoryProvider, settingsDirectory);
=======
                    var testSettings = NullSettings.Instance;
>>>>>>> dd43723e
                    var deleteOnRestartManager = new TestDeleteOnRestartManager();
                    var nuGetPackageManager = new NuGetPackageManager(
                        sourceRepositoryProvider,
                        testSettings,
                        testSolutionManager,
                        deleteOnRestartManager);

                    var token = CancellationToken.None;

                    var testNuGetProjectContext = new TestNuGetProjectContext();
                    var projectTargetFramework = NuGetFramework.Parse("net452");

                    var configs = new List<string>();
                    var lockFiles = new List<string>();
                    var buildIntegratedProjects = new List<TestProjectJsonBuildIntegratedNuGetProject>();

                    // Create projects
                    for (int i = 0; i < 4; i++)
                    {
                        var folder = TestDirectory.Create();
                        projectFolderPaths.Add(folder);

                        var config = Path.Combine(folder, "project.json");

                        configs.Add(config);

                        CreateConfigJsonNet452(config);

                        var msBuildNuGetProjectSystem = new TestMSBuildNuGetProjectSystem(
                            projectTargetFramework,
                            testNuGetProjectContext,
                            folder,
                            $"testProjectName{i}");

                        var buildIntegratedProject = new TestProjectJsonBuildIntegratedNuGetProject(config, msBuildNuGetProjectSystem);

                        buildIntegratedProjects.Add(buildIntegratedProject);

                        lockFiles.Add(ProjectJsonPathUtilities.GetLockFilePath(config));

                        testSolutionManager.NuGetProjects.Add(buildIntegratedProject);
                    }

                    // Link projects
                    var reference0 = new TestExternalProjectReference(buildIntegratedProjects[0], buildIntegratedProjects[1]);
                    var reference1 = new TestExternalProjectReference(buildIntegratedProjects[1], buildIntegratedProjects[2]);
                    var reference2 = new TestExternalProjectReference(buildIntegratedProjects[2], buildIntegratedProjects[3]);
                    var reference3 = new TestExternalProjectReference(buildIntegratedProjects[3]);

                    var myProjFolder = TestDirectory.Create();
                    projectFolderPaths.Add(myProjFolder);

                    var myProjPath = Path.Combine(myProjFolder, "myproj.csproj");

                    var normalProject = new TestNonBuildIntegratedNuGetProject()
                    {
                        MSBuildProjectPath = myProjPath,
                        PackageSpec = new PackageSpec(new List<TargetFrameworkInformation>()
                        {
                            new TargetFrameworkInformation()
                            {
                                FrameworkName = projectTargetFramework,
                            }
                        })
                        {
                            RestoreMetadata = new ProjectRestoreMetadata()
                            {
                                ProjectName = "myproj",
                                ProjectUniqueName = myProjPath,
                                ProjectStyle = ProjectStyle.Unknown,
                                ProjectPath = myProjPath
                            },
                            Name = myProjPath,
                            FilePath = myProjPath
                        }
                    };

                    testSolutionManager.NuGetProjects.Add(normalProject);

                    var normalReference = new TestExternalProjectReference(normalProject);

                    buildIntegratedProjects[0].ProjectReferences.Add(reference1);
                    buildIntegratedProjects[0].ProjectReferences.Add(reference2);
                    buildIntegratedProjects[0].ProjectReferences.Add(reference3);
                    buildIntegratedProjects[0].ProjectReferences.Add(normalReference);

                    buildIntegratedProjects[1].ProjectReferences.Add(reference2);
                    buildIntegratedProjects[1].ProjectReferences.Add(reference3);
                    buildIntegratedProjects[1].ProjectReferences.Add(normalReference);

                    buildIntegratedProjects[2].ProjectReferences.Add(reference3);
                    buildIntegratedProjects[2].ProjectReferences.Add(normalReference);

                    string message = string.Empty;

                    var format = new LockFileFormat();

                    // Act
                    await nuGetPackageManager.InstallPackageAsync(buildIntegratedProjects[2], packageIdentity, new ResolutionContext(), new TestNuGetProjectContext(),
                            sourceRepositoryProvider.GetRepositories(), sourceRepositoryProvider.GetRepositories(), CancellationToken.None);

                    var parsedLockFiles = new List<LockFile>();

                    for (int i = 0; i < 3; i++)
                    {
                        var lockFile = format.Read(lockFiles[i]);
                        parsedLockFiles.Add(lockFile);
                    }

                    // Assert
                    Assert.NotNull(parsedLockFiles[0].GetLibrary("NuGet.Versioning", NuGetVersion.Parse("1.0.7")));
                    Assert.NotNull(parsedLockFiles[1].GetLibrary("NuGet.Versioning", NuGetVersion.Parse("1.0.7")));
                    Assert.NotNull(parsedLockFiles[2].GetLibrary("NuGet.Versioning", NuGetVersion.Parse("1.0.7")));
                    Assert.False(File.Exists(lockFiles[3]));
                }
            }
            finally
            {
                foreach (var folder in projectFolderPaths)
                {
                    TestFileSystemUtility.DeleteRandomTestFolder(folder);
                }
            }
        }

        // Verify that parent projects are restored when a child project is updated
        [Fact]
        public async Task TestPacManBuildIntegratedInstallPackageTransitive_VerifyCacheInvalidated()
        {
            // Arrange
            var packageIdentity = new PackageIdentity("NuGet.Versioning", NuGetVersion.Parse("3.3.0"));
            var packageIdentity2 = new PackageIdentity("NuGet.Configuration", NuGetVersion.Parse("3.3.0"));
            var sourceRepositoryProvider = TestSourceRepositoryUtility.CreateV3OnlySourceRepositoryProvider();
            var projectFolderPaths = new List<string>();
            var logger = new TestLogger();

            try
            {
                using (var settingsDirectory = TestDirectory.Create())
                using (var testSolutionManager = new TestSolutionManager(true))
                {
<<<<<<< HEAD
                    var testSettings = PopulateSettingsWithSources(sourceRepositoryProvider, settingsDirectory);
=======
                    var testSettings = NullSettings.Instance;
>>>>>>> dd43723e
                    var deleteOnRestartManager = new TestDeleteOnRestartManager();
                    var nuGetPackageManager = new NuGetPackageManager(
                        sourceRepositoryProvider,
                        testSettings,
                        testSolutionManager,
                        deleteOnRestartManager);

                    var token = CancellationToken.None;

                    var testNuGetProjectContext = new TestNuGetProjectContext();
                    var projectTargetFramework = NuGetFramework.Parse("net452");

                    var configs = new List<string>();
                    var lockFiles = new List<string>();
                    var buildIntegratedProjects = new List<TestProjectJsonBuildIntegratedNuGetProject>();

                    // Create projects
                    for (int i = 0; i < 4; i++)
                    {
                        var folder = TestDirectory.Create();
                        projectFolderPaths.Add(folder);

                        var config = Path.Combine(folder, "project.json");

                        configs.Add(config);

                        CreateConfigJsonNet452(config);

                        var msBuildNuGetProjectSystem = new TestMSBuildNuGetProjectSystem(
                            projectTargetFramework,
                            testNuGetProjectContext,
                            folder,
                            $"testProjectName{i}");

                        var buildIntegratedProject = new TestProjectJsonBuildIntegratedNuGetProject(config, msBuildNuGetProjectSystem);
                        buildIntegratedProject.IsCacheEnabled = true;

                        buildIntegratedProjects.Add(buildIntegratedProject);

                        lockFiles.Add(ProjectJsonPathUtilities.GetLockFilePath(config));

                        testSolutionManager.NuGetProjects.Add(buildIntegratedProject);
                    }

                    // Link projects
                    var reference0 = new TestExternalProjectReference(buildIntegratedProjects[0], buildIntegratedProjects[1]);
                    var reference1 = new TestExternalProjectReference(buildIntegratedProjects[1], buildIntegratedProjects[2]);
                    var reference2 = new TestExternalProjectReference(buildIntegratedProjects[2], buildIntegratedProjects[3]);
                    var reference3 = new TestExternalProjectReference(buildIntegratedProjects[3]);

                    var myProjFolder = TestDirectory.Create();
                    projectFolderPaths.Add(myProjFolder);

                    var myProjPath = Path.Combine(myProjFolder, "myproj.csproj");

                    var normalProject = new TestNonBuildIntegratedNuGetProject()
                    {
                        MSBuildProjectPath = myProjPath,
                        PackageSpec = new PackageSpec(new List<TargetFrameworkInformation>()
                        {
                            new TargetFrameworkInformation()
                            {
                                FrameworkName = projectTargetFramework,
                            }
                        })
                        {
                            RestoreMetadata = new ProjectRestoreMetadata()
                            {
                                ProjectName = "myproj",
                                ProjectUniqueName = myProjPath,
                                ProjectStyle = ProjectStyle.Unknown,
                                ProjectPath = myProjPath
                            },
                            Name = myProjPath,
                            FilePath = myProjPath
                        }
                    };

                    testSolutionManager.NuGetProjects.Add(normalProject);

                    var normalReference = new TestExternalProjectReference(normalProject);

                    buildIntegratedProjects[0].ProjectReferences.Add(reference1);
                    buildIntegratedProjects[0].ProjectReferences.Add(reference2);
                    buildIntegratedProjects[0].ProjectReferences.Add(reference3);
                    buildIntegratedProjects[0].ProjectReferences.Add(normalReference);

                    buildIntegratedProjects[1].ProjectReferences.Add(reference2);
                    buildIntegratedProjects[1].ProjectReferences.Add(reference3);
                    buildIntegratedProjects[1].ProjectReferences.Add(normalReference);

                    buildIntegratedProjects[2].ProjectReferences.Add(reference3);
                    buildIntegratedProjects[2].ProjectReferences.Add(normalReference);

                    string message = string.Empty;

                    var format = new LockFileFormat();

                    // Restore and build cache
<<<<<<< HEAD
                    var restoreContext = new DependencyGraphCacheContext(logger, testSettings);
=======
                    var restoreContext = new DependencyGraphCacheContext(logger, NullSettings.Instance);
>>>>>>> dd43723e

                    // Act
                    await nuGetPackageManager.InstallPackageAsync(buildIntegratedProjects[2], packageIdentity, new ResolutionContext(), new TestNuGetProjectContext(),
                            sourceRepositoryProvider.GetRepositories(), sourceRepositoryProvider.GetRepositories(), CancellationToken.None);

                    // Install again
                    await nuGetPackageManager.InstallPackageAsync(buildIntegratedProjects[2], packageIdentity2, new ResolutionContext(), new TestNuGetProjectContext(),
                        sourceRepositoryProvider.GetRepositories(), sourceRepositoryProvider.GetRepositories(), CancellationToken.None);

                    var parsedLockFiles = new List<LockFile>();

                    for (int i = 0; i < 3; i++)
                    {
                        var lockFile = format.Read(lockFiles[i]);
                        parsedLockFiles.Add(lockFile);
                    }

                    // Assert
                    Assert.NotNull(parsedLockFiles[0].GetLibrary("NuGet.Configuration", NuGetVersion.Parse("3.3.0")));
                    Assert.NotNull(parsedLockFiles[1].GetLibrary("NuGet.Configuration", NuGetVersion.Parse("3.3.0")));
                    Assert.NotNull(parsedLockFiles[2].GetLibrary("NuGet.Configuration", NuGetVersion.Parse("3.3.0")));
                }
            }
            finally
            {
                foreach (var folder in projectFolderPaths)
                {
                    TestFileSystemUtility.DeleteRandomTestFolder(folder);
                }
            }
        }

        [Fact]
        public async Task TestPacManBuildIntegratedInstallPackageWithReadMeFile()
        {
            // Arrange
            var packageIdentity = new PackageIdentity("elmah", new NuGetVersion("1.2.2"));
            var sourceRepositoryProvider = TestSourceRepositoryUtility.CreateV3OnlySourceRepositoryProvider();

            using (var testSolutionManager = new TestSolutionManager(true))
            using (var randomProjectFolderPath = TestDirectory.Create())
            {
<<<<<<< HEAD
                var testSettings = PopulateSettingsWithSources(sourceRepositoryProvider, randomProjectFolderPath);
=======
                var testSettings = NullSettings.Instance;
>>>>>>> dd43723e
                var deleteOnRestartManager = new TestDeleteOnRestartManager();
                var nuGetPackageManager = new NuGetPackageManager(
                    sourceRepositoryProvider,
                    testSettings,
                    testSolutionManager,
                    deleteOnRestartManager);

                var randomConfig = Path.Combine(randomProjectFolderPath, "project.json");
                var token = CancellationToken.None;

                CreateConfigJsonNet452(randomConfig);

                var projectTargetFramework = NuGetFramework.Parse("net452");
                var testNuGetProjectContext = new TestNuGetProjectContext();
                testNuGetProjectContext.TestExecutionContext = new TestExecutionContext(packageIdentity);
                var msBuildNuGetProjectSystem = new TestMSBuildNuGetProjectSystem(projectTargetFramework, testNuGetProjectContext, randomProjectFolderPath);
                var projectFilePath = Path.Combine(randomProjectFolderPath, $"{msBuildNuGetProjectSystem.ProjectName}.csproj");
                var buildIntegratedProject = new ProjectJsonNuGetProject(randomConfig, projectFilePath);

                string message = string.Empty;

                // Act
                // Set the direct install on the execution context of INuGetProjectContext before installing a package
                await nuGetPackageManager.InstallPackageAsync(buildIntegratedProject, packageIdentity,
                    new ResolutionContext(), testNuGetProjectContext, sourceRepositoryProvider.GetRepositories().First(), null, token);

                var installedPackages = await buildIntegratedProject.GetInstalledPackagesAsync(CancellationToken.None);
                var lockFile = ProjectJsonPathUtilities.GetLockFilePath(buildIntegratedProject.JsonConfigPath);

                // Assert
                Assert.Equal(packageIdentity, installedPackages.First().PackageIdentity);
                Assert.True(File.Exists(lockFile));
                Assert.Equal(1, testNuGetProjectContext.TestExecutionContext.FilesOpened.Count);
            }
        }

        [Fact]
        public async Task TestPacManBuildIntegratedInstallPackage()
        {
            // Arrange
            var packageIdentity = new PackageIdentity("nuget.versioning", NuGetVersion.Parse("1.0.7"));
            var sourceRepositoryProvider = TestSourceRepositoryUtility.CreateV2OnlySourceRepositoryProvider();

            using (var testSolutionManager = new TestSolutionManager(true))
            using (var randomProjectFolderPath = TestDirectory.Create())
            {
<<<<<<< HEAD
                var testSettings = PopulateSettingsWithSources(sourceRepositoryProvider, randomProjectFolderPath);
=======
                var testSettings = NullSettings.Instance;
>>>>>>> dd43723e
                var deleteOnRestartManager = new TestDeleteOnRestartManager();
                var nuGetPackageManager = new NuGetPackageManager(
                    sourceRepositoryProvider,
                    testSettings,
                    testSolutionManager,
                    deleteOnRestartManager);

                var installationCompatibility = new Mock<IInstallationCompatibility>();
                nuGetPackageManager.InstallationCompatibility = installationCompatibility.Object;

                var randomConfig = Path.Combine(randomProjectFolderPath, "project.json");
                var token = CancellationToken.None;

                CreateConfigJson(randomConfig);

                var projectTargetFramework = NuGetFramework.Parse("netcore50");
                var testNuGetProjectContext = new TestNuGetProjectContext();
                var msBuildNuGetProjectSystem = new TestMSBuildNuGetProjectSystem(projectTargetFramework, testNuGetProjectContext, randomProjectFolderPath);
                var projectFilePath = Path.Combine(randomProjectFolderPath, $"{msBuildNuGetProjectSystem.ProjectName}.csproj");
                var buildIntegratedProject = new ProjectJsonNuGetProject(randomConfig, projectFilePath);

                string message = string.Empty;

                // Act
                await nuGetPackageManager.InstallPackageAsync(buildIntegratedProject, packageIdentity, new ResolutionContext(), new TestNuGetProjectContext(),
                        sourceRepositoryProvider.GetRepositories(), sourceRepositoryProvider.GetRepositories(), CancellationToken.None);

                var installedPackages = await buildIntegratedProject.GetInstalledPackagesAsync(CancellationToken.None);
                var lockFile = ProjectJsonPathUtilities.GetLockFilePath(buildIntegratedProject.JsonConfigPath);

                // Assert
                Assert.Equal(packageIdentity, installedPackages.First().PackageIdentity);
                Assert.True(File.Exists(lockFile));

                installationCompatibility.Verify(
                    x => x.EnsurePackageCompatibility(
                        buildIntegratedProject,
                        It.Is<INuGetPathContext>(y => y.UserPackageFolder != null),
                        It.Is<IEnumerable<NuGetProjectAction>>(
                            y => y.Count() == 1 &&
                            y.First().NuGetProjectActionType == NuGetProjectActionType.Install &&
                            y.First().PackageIdentity == packageIdentity),
                        It.IsAny<RestoreResult>()),
                    Times.Once);
            }
        }

        [Fact]
        public async Task TestPacManBuildIntegratedInstallAndRollbackPackage()
        {
            Debugger.Launch();
            // Arrange
            var packageIdentity = new PackageIdentity("nuget.core", NuGetVersion.Parse("91.0.0"));
            var sourceRepositoryProvider = TestSourceRepositoryUtility.CreateV2OnlySourceRepositoryProvider();

            using (var testSolutionManager = new TestSolutionManager(true))
            using (var randomProjectFolderPath = TestDirectory.Create())
            {
<<<<<<< HEAD
                var testSettings = PopulateSettingsWithSources(sourceRepositoryProvider, randomProjectFolderPath);
=======
                var testSettings = NullSettings.Instance;
>>>>>>> dd43723e
                var deleteOnRestartManager = new TestDeleteOnRestartManager();
                var nuGetPackageManager = new NuGetPackageManager(
                    sourceRepositoryProvider,
                    testSettings,
                    testSolutionManager,
                    deleteOnRestartManager);

                var randomConfig = Path.Combine(randomProjectFolderPath, "project.json");
                var token = CancellationToken.None;

                CreateConfigJsonNet452(randomConfig);

                var projectTargetFramework = NuGetFramework.Parse("net45");
                var testNuGetProjectContext = new TestNuGetProjectContext();
                var msBuildNuGetProjectSystem = new TestMSBuildNuGetProjectSystem(
                    projectTargetFramework,
                    testNuGetProjectContext,
                    randomProjectFolderPath);

                var projectFilePath = Path.Combine(randomProjectFolderPath, $"{msBuildNuGetProjectSystem.ProjectName}.csproj");
                var buildIntegratedProject = new ProjectJsonNuGetProject(randomConfig, projectFilePath);

                var message = string.Empty;

                // Act
                var rollback = false;

                try
                {
                    await nuGetPackageManager.InstallPackageAsync(
                        buildIntegratedProject,
                        packageIdentity,
                        new ResolutionContext(),
                        new TestNuGetProjectContext(),
                        sourceRepositoryProvider.GetRepositories(),
                        sourceRepositoryProvider.GetRepositories(),
                        CancellationToken.None);
                }
                catch (InvalidOperationException)
                {
                    // Catch rollback
                    rollback = true;
                }

                var installedPackages = await buildIntegratedProject.GetInstalledPackagesAsync(CancellationToken.None);
                var lockFile = ProjectJsonPathUtilities.GetLockFilePath(buildIntegratedProject.JsonConfigPath);

                // Assert
                Assert.True(rollback);
                Assert.Equal(0, installedPackages.Count());
                Assert.False(File.Exists(lockFile));
            }
        }

        [Fact]
        public async Task TestPacManBuildIntegratedUpdateAndRollbackPackage()
        {
            // Arrange
            var packageIdentity = new PackageIdentity("nuget.core", NuGetVersion.Parse("91.0.0"));
            var packageIdentity2 = new PackageIdentity("nuget.core", NuGetVersion.Parse("2.8.5"));
            var sourceRepositoryProvider = TestSourceRepositoryUtility.CreateV2OnlySourceRepositoryProvider();

            var lockFiles = new List<string>();

            using (var testSolutionManager = new TestSolutionManager(true))
            using (var randomProjectFolderPath = TestDirectory.Create())
            {
<<<<<<< HEAD
                var testSettings = PopulateSettingsWithSources(sourceRepositoryProvider, randomProjectFolderPath);

=======
                var testSettings = NullSettings.Instance;;
>>>>>>> dd43723e
                var deleteOnRestartManager = new TestDeleteOnRestartManager();
                var nuGetPackageManager = new NuGetPackageManager(
                    sourceRepositoryProvider,
                    testSettings,
                    testSolutionManager,
                    deleteOnRestartManager);

                var randomConfig = Path.Combine(randomProjectFolderPath, "project.json");
                var token = CancellationToken.None;

                CreateConfigJsonNet452(randomConfig);

                var projectTargetFramework = NuGetFramework.Parse("net45");
                var testNuGetProjectContext = new TestNuGetProjectContext();
                var msBuildNuGetProjectSystem = new TestMSBuildNuGetProjectSystem(
                    projectTargetFramework,
                    testNuGetProjectContext,
                    randomProjectFolderPath);

                var projectFilePath = Path.Combine(randomProjectFolderPath, $"{msBuildNuGetProjectSystem.ProjectName}.csproj");
                var buildIntegratedProject = new ProjectJsonNuGetProject(randomConfig, projectFilePath);

                var message = string.Empty;

                await nuGetPackageManager.InstallPackageAsync(
                        buildIntegratedProject,
                        packageIdentity2,
                        new ResolutionContext(),
                        new TestNuGetProjectContext(),
                        sourceRepositoryProvider.GetRepositories(),
                        sourceRepositoryProvider.GetRepositories(),
                        CancellationToken.None);

                // Act
                var rollback = false;

                try
                {
                    await nuGetPackageManager.InstallPackageAsync(
                        buildIntegratedProject,
                        packageIdentity,
                        new ResolutionContext(),
                        new TestNuGetProjectContext(),
                        sourceRepositoryProvider.GetRepositories(),
                        sourceRepositoryProvider.GetRepositories(),
                        CancellationToken.None);
                }
                catch (InvalidOperationException)
                {
                    // Catch rollback
                    rollback = true;
                }

                var installedPackages = await buildIntegratedProject.GetInstalledPackagesAsync(CancellationToken.None);
                var lockFile = ProjectJsonPathUtilities.GetLockFilePath(buildIntegratedProject.JsonConfigPath);

                // Assert
                Assert.True(rollback);
                Assert.Equal(packageIdentity2, installedPackages.Single().PackageIdentity);
            }
        }

        [Fact]
        public async Task TestPacManBuildIntegratedInstallMultiplePackage()
        {
            // Arrange
            var packageIdentity = new PackageIdentity("nuget.versioning", NuGetVersion.Parse("1.0.7"));
            var packageIdentity2 = new PackageIdentity("newtonsoft.json", NuGetVersion.Parse("6.0.4"));
            var sourceRepositoryProvider = TestSourceRepositoryUtility.CreateV2OnlySourceRepositoryProvider();

            using (var testSolutionManager = new TestSolutionManager(true))
            using (var randomProjectFolderPath = TestDirectory.Create())
            {
<<<<<<< HEAD
                var testSettings = PopulateSettingsWithSources(sourceRepositoryProvider, randomProjectFolderPath);
=======
                var testSettings = NullSettings.Instance;
>>>>>>> dd43723e
                var deleteOnRestartManager = new TestDeleteOnRestartManager();
                var nuGetPackageManager = new NuGetPackageManager(
                    sourceRepositoryProvider,
                    testSettings,
                    testSolutionManager,
                    deleteOnRestartManager);

                var randomConfig = Path.Combine(randomProjectFolderPath, "project.json");
                var token = CancellationToken.None;

                CreateConfigJson(randomConfig);

                var projectTargetFramework = NuGetFramework.Parse("netcore50");
                var testNuGetProjectContext = new TestNuGetProjectContext();
                var msBuildNuGetProjectSystem = new TestMSBuildNuGetProjectSystem(projectTargetFramework, testNuGetProjectContext, randomProjectFolderPath);
                var projectFilePath = Path.Combine(randomProjectFolderPath, $"{msBuildNuGetProjectSystem.ProjectName}.csproj");
                var buildIntegratedProject = new ProjectJsonNuGetProject(randomConfig, projectFilePath);

                string message = string.Empty;

                await nuGetPackageManager.InstallPackageAsync(buildIntegratedProject, packageIdentity, new ResolutionContext(), new TestNuGetProjectContext(),
                    sourceRepositoryProvider.GetRepositories(), sourceRepositoryProvider.GetRepositories(), CancellationToken.None);

                var lockFile = ProjectJsonPathUtilities.GetLockFilePath(buildIntegratedProject.JsonConfigPath);

                File.Delete(lockFile);

                // Act
                await nuGetPackageManager.InstallPackageAsync(buildIntegratedProject, packageIdentity2, new ResolutionContext(), new TestNuGetProjectContext(),
                        sourceRepositoryProvider.GetRepositories(), sourceRepositoryProvider.GetRepositories(), CancellationToken.None);

                var installedPackages = await buildIntegratedProject.GetInstalledPackagesAsync(CancellationToken.None);

                // Assert
                Assert.Equal(2, installedPackages.Count());
                Assert.Equal(packageIdentity2, installedPackages.First().PackageIdentity);
                Assert.Equal(packageIdentity, installedPackages.Skip(1).First().PackageIdentity);
                Assert.True(File.Exists(lockFile));
            }
        }

        [Fact]
        public async Task TestPacManBuildIntegratedInstallUpdatedPackage()
        {
            // Arrange
            var versioning107 = new PackageIdentity("nuget.versioning", NuGetVersion.Parse("1.0.7"));
            var versioning105 = new PackageIdentity("nuget.versioning", NuGetVersion.Parse("1.0.5"));
            var sourceRepositoryProvider = TestSourceRepositoryUtility.CreateV2OnlySourceRepositoryProvider();

            using (var testSolutionManager = new TestSolutionManager(true))
            using (var randomProjectFolderPath = TestDirectory.Create())
            {
<<<<<<< HEAD
                var testSettings = PopulateSettingsWithSources(sourceRepositoryProvider, randomProjectFolderPath);
=======
                var testSettings = NullSettings.Instance;
>>>>>>> dd43723e
                var deleteOnRestartManager = new TestDeleteOnRestartManager();
                var nuGetPackageManager = new NuGetPackageManager(
                    sourceRepositoryProvider,
                    testSettings,
                    testSolutionManager,
                    deleteOnRestartManager);

                var randomConfig = Path.Combine(randomProjectFolderPath, "project.json");
                var token = CancellationToken.None;

                CreateConfigJson(randomConfig);

                var projectTargetFramework = NuGetFramework.Parse("netcore50");
                var testNuGetProjectContext = new TestNuGetProjectContext();
                var msBuildNuGetProjectSystem = new TestMSBuildNuGetProjectSystem(projectTargetFramework, testNuGetProjectContext, randomProjectFolderPath);
                var projectFilePath = Path.Combine(randomProjectFolderPath, $"{msBuildNuGetProjectSystem.ProjectName}.csproj");
                var buildIntegratedProject = new ProjectJsonNuGetProject(randomConfig, projectFilePath);

                string message = string.Empty;

                await nuGetPackageManager.InstallPackageAsync(buildIntegratedProject, versioning105, new ResolutionContext(), new TestNuGetProjectContext(),
                        sourceRepositoryProvider.GetRepositories(), sourceRepositoryProvider.GetRepositories(), CancellationToken.None);

                // Act
                await nuGetPackageManager.InstallPackageAsync(buildIntegratedProject, versioning107, new ResolutionContext(), new TestNuGetProjectContext(),
                        sourceRepositoryProvider.GetRepositories(), sourceRepositoryProvider.GetRepositories(), CancellationToken.None);

                var installedPackages = await buildIntegratedProject.GetInstalledPackagesAsync(CancellationToken.None);
                var lockFile = ProjectJsonPathUtilities.GetLockFilePath(buildIntegratedProject.JsonConfigPath);

                // Assert
                Assert.Equal(1, installedPackages.Count());
                Assert.Equal(versioning107, installedPackages.Single().PackageIdentity);
                Assert.True(File.Exists(lockFile));
            }
        }

        [Fact]
        public async Task TestPacManBuildIntegratedUpdatePackageToHighest()
        {
            // Arrange
            var nugetVersioningId = "Nuget.Versioning";
            var oldJson = new PackageIdentity(nugetVersioningId, NuGetVersion.Parse("3.5.0"));
            var sourceRepositoryProvider = TestSourceRepositoryUtility.CreateV2OnlySourceRepositoryProvider();
            using (var testSolutionManager = new TestSolutionManager(true))
            using (var randomProjectFolderPath = TestDirectory.Create())
            {
<<<<<<< HEAD
                var testSettings = PopulateSettingsWithSources(sourceRepositoryProvider, randomProjectFolderPath);
=======
                var testSettings = NullSettings.Instance;
>>>>>>> dd43723e
                var deleteOnRestartManager = new TestDeleteOnRestartManager();
                var nuGetPackageManager = new NuGetPackageManager(
                    sourceRepositoryProvider,
                    testSettings,
                    testSolutionManager,
                    deleteOnRestartManager);

                var randomConfig = Path.Combine(randomProjectFolderPath, "project.json");
                var token = CancellationToken.None;

                CreateConfigJsonNet452(randomConfig);

                var projectTargetFramework = NuGetFramework.Parse("net45");
                var testNuGetProjectContext = new TestNuGetProjectContext();
                var msBuildNuGetProjectSystem = new TestMSBuildNuGetProjectSystem(projectTargetFramework, testNuGetProjectContext, randomProjectFolderPath);
                var projectFilePath = Path.Combine(randomProjectFolderPath, $"{msBuildNuGetProjectSystem.ProjectName}.csproj");
                var buildIntegratedProject = new ProjectJsonNuGetProject(randomConfig, projectFilePath);

                string message = string.Empty;

                await nuGetPackageManager.InstallPackageAsync(buildIntegratedProject, oldJson, new ResolutionContext(), new TestNuGetProjectContext(),
                        sourceRepositoryProvider.GetRepositories(), sourceRepositoryProvider.GetRepositories(), CancellationToken.None);

                // Act
                var actions = await nuGetPackageManager.PreviewUpdatePackagesAsync(
                    nugetVersioningId,
                    new List<NuGetProject> { buildIntegratedProject },
                    new ResolutionContext(),
                    new TestNuGetProjectContext(),
                    sourceRepositoryProvider.GetRepositories(),
                    sourceRepositoryProvider.GetRepositories(),
                    CancellationToken.None);

                await nuGetPackageManager.ExecuteNuGetProjectActionsAsync(
                    buildIntegratedProject,
                    actions,
                    new TestNuGetProjectContext(),
                    CancellationToken.None);

                var installedPackages = await buildIntegratedProject.GetInstalledPackagesAsync(CancellationToken.None);
                var lockFile = ProjectJsonPathUtilities.GetLockFilePath(buildIntegratedProject.JsonConfigPath);

                // Assert
                Assert.Equal(1, actions.Count());
                Assert.True(actions.First() is BuildIntegratedProjectAction);
                Assert.Equal(1, installedPackages.Count());
                Assert.True(installedPackages.Single().PackageIdentity.Version > oldJson.Version);
                Assert.True(File.Exists(lockFile));
            }
        }

        [Fact]
        public async Task TestPacManBuildIntegratedUpdateMultipleAndRollback()
        {
            // Arrange
            // This package is not compatible with netcore50 and will cause the rollback.
            var oldVersioning = new PackageIdentity("NuGet.Versioning", NuGetVersion.Parse("1.0.5"));

            // This package is compatible.
            var oldJson = new PackageIdentity("Newtonsoft.Json", NuGetVersion.Parse("6.0.8"));

            var sourceRepositoryProvider = TestSourceRepositoryUtility.CreateV2OnlySourceRepositoryProvider();

            using (var testSolutionManager = new TestSolutionManager(true))
            using (var randomProjectFolderPath = TestDirectory.Create())
            {
                var testSettings = PopulateSettingsWithSources(sourceRepositoryProvider, randomProjectFolderPath);

                var nuGetPackageManager = new NuGetPackageManager(
                    sourceRepositoryProvider,
<<<<<<< HEAD
                    testSettings,
=======
                    NullSettings.Instance,
>>>>>>> dd43723e
                    testSolutionManager,
                    new TestDeleteOnRestartManager());

                var projectJson = Path.Combine(randomProjectFolderPath, "project.json");
                CreateConfigJson(projectJson);

                var projectTargetFramework = NuGetFramework.Parse("net45");
                var testNuGetProjectContext = new TestNuGetProjectContext();
                var msBuildNuGetProjectSystem = new TestMSBuildNuGetProjectSystem(projectTargetFramework, testNuGetProjectContext, randomProjectFolderPath);
                var projectFilePath = Path.Combine(randomProjectFolderPath, $"{msBuildNuGetProjectSystem.ProjectName}.csproj");
                var buildIntegratedProject = new ProjectJsonNuGetProject(projectJson, projectFilePath);

                await nuGetPackageManager.InstallPackageAsync(
                    buildIntegratedProject,
                    oldVersioning,
                    new ResolutionContext(),
                    new TestNuGetProjectContext(),
                    sourceRepositoryProvider.GetRepositories(),
                    sourceRepositoryProvider.GetRepositories(),
                    CancellationToken.None);

                await nuGetPackageManager.InstallPackageAsync(
                    buildIntegratedProject,
                    oldJson,
                    new ResolutionContext(),
                    new TestNuGetProjectContext(),
                    sourceRepositoryProvider.GetRepositories(),
                    sourceRepositoryProvider.GetRepositories(),
                    CancellationToken.None);

                var actions = await nuGetPackageManager.PreviewUpdatePackagesAsync(
                    new List<NuGetProject> { buildIntegratedProject },
                    new ResolutionContext(),
                    new TestNuGetProjectContext(),
                    sourceRepositoryProvider.GetRepositories(),
                    sourceRepositoryProvider.GetRepositories(),
                    CancellationToken.None);

                var originalProjectJson = File.ReadAllText(projectJson);

                // Act & Assert
                var exception = await Assert.ThrowsAsync<InvalidOperationException>(
                    () => nuGetPackageManager.ExecuteNuGetProjectActionsAsync(
                        buildIntegratedProject,
                        actions,
                        new TestNuGetProjectContext(),
                        CancellationToken.None));

                var rollbackProjectJson = File.ReadAllText(projectJson);

                Assert.Equal(originalProjectJson, rollbackProjectJson);

                var installedPackages = await buildIntegratedProject.GetInstalledPackagesAsync(CancellationToken.None);

                var rollbackVersioning = installedPackages.FirstOrDefault(x => x.PackageIdentity.Id == "NuGet.Versioning");
                Assert.NotNull(rollbackVersioning);
                Assert.Equal(oldVersioning, rollbackVersioning.PackageIdentity);

                var rollbackJson = installedPackages.FirstOrDefault(x => x.PackageIdentity.Id == "Newtonsoft.Json");
                Assert.NotNull(rollbackJson);
                Assert.Equal(oldJson, rollbackJson.PackageIdentity);
            }
        }

        [Fact]
        public async Task TestPacManBuildIntegratedUpdatePackageAll()
        {
            // Arrange
            var nugetVersioningId = "NuGet.Versioning";
            var mvvmLightId = "MvvmLight";
            var oldMvvm = new PackageIdentity(mvvmLightId, NuGetVersion.Parse("4.2.32.7"));
            var oldJson = new PackageIdentity(nugetVersioningId, NuGetVersion.Parse("3.5.0"));
            var sourceRepositoryProvider = TestSourceRepositoryUtility.CreateV2OnlySourceRepositoryProvider();

            using (var testSolutionManager = new TestSolutionManager(true))
            using (var randomProjectFolderPath = TestDirectory.Create())
            {
<<<<<<< HEAD
                var testSettings = PopulateSettingsWithSources(sourceRepositoryProvider, randomProjectFolderPath);
=======
                var testSettings = NullSettings.Instance;
>>>>>>> dd43723e
                var deleteOnRestartManager = new TestDeleteOnRestartManager();
                var nuGetPackageManager = new NuGetPackageManager(
                    sourceRepositoryProvider,
                    testSettings,
                    testSolutionManager,
                    deleteOnRestartManager);

                var randomConfig = Path.Combine(randomProjectFolderPath, "project.json");
                var token = CancellationToken.None;

                CreateConfigJsonNet452(randomConfig);

                var projectTargetFramework = NuGetFramework.Parse("net45");
                var testNuGetProjectContext = new TestNuGetProjectContext();
                var msBuildNuGetProjectSystem = new TestMSBuildNuGetProjectSystem(projectTargetFramework, testNuGetProjectContext, randomProjectFolderPath);
                var projectFilePath = Path.Combine(randomProjectFolderPath, $"{msBuildNuGetProjectSystem.ProjectName}.csproj");
                var buildIntegratedProject = new ProjectJsonNuGetProject(randomConfig, projectFilePath);

                string message = string.Empty;

                using (var cacheContext = new SourceCacheContext())
                {
                    var downloadContext = new PackageDownloadContext(cacheContext);

                    await nuGetPackageManager.InstallPackageAsync(
                        buildIntegratedProject,
                        oldMvvm,
                        new ResolutionContext(),
                        new TestNuGetProjectContext(),
                        downloadContext,
                        sourceRepositoryProvider.GetRepositories(),
                        sourceRepositoryProvider.GetRepositories(),
                        CancellationToken.None);

                    await nuGetPackageManager.InstallPackageAsync(
                        buildIntegratedProject,
                        oldJson,
                        new ResolutionContext(),
                        new TestNuGetProjectContext(),
                        downloadContext,
                        sourceRepositoryProvider.GetRepositories(),
                        sourceRepositoryProvider.GetRepositories(),
                        CancellationToken.None);

                    // Act
                    var actions = await nuGetPackageManager.PreviewUpdatePackagesAsync(
                        new List<NuGetProject> { buildIntegratedProject },
                        new ResolutionContext(),
                        new TestNuGetProjectContext(),
                        sourceRepositoryProvider.GetRepositories(),
                        sourceRepositoryProvider.GetRepositories(),
                        CancellationToken.None);

                    await nuGetPackageManager.ExecuteNuGetProjectActionsAsync(
                        buildIntegratedProject,
                        actions,
                        new TestNuGetProjectContext(),
                        CancellationToken.None);

                    var installedPackages = await buildIntegratedProject.GetInstalledPackagesAsync(CancellationToken.None);
                    var lockFile = ProjectJsonPathUtilities.GetLockFilePath(buildIntegratedProject.JsonConfigPath);

                    // Assert
                    Assert.Equal(1, actions.Count());
                    Assert.IsType<BuildIntegratedProjectAction>(actions.First());
                    Assert.Equal(NuGetProjectActionType.Install, actions.First().NuGetProjectActionType);
                    Assert.Equal(2, installedPackages.Count());

                    var newMvvm = installedPackages.FirstOrDefault(x => x.PackageIdentity.Id == mvvmLightId);
                    Assert.NotNull(newMvvm);
                    Assert.True(newMvvm.PackageIdentity.Version > oldMvvm.Version);

                    var newJson = installedPackages.FirstOrDefault(x => x.PackageIdentity.Id == nugetVersioningId);
                    Assert.NotNull(newJson);
                    Assert.True(newJson.PackageIdentity.Version > oldJson.Version);

                    Assert.True(File.Exists(lockFile));
                }
            }
        }

        [Fact]
        public async Task TestPacManBuildIntegratedUpdatePackageAllNoop()
        {
            // Arrange
            var oldJson = new PackageIdentity("NuGet.Versioning", NuGetVersion.Parse("3.5.0"));
            var sourceRepositoryProvider = TestSourceRepositoryUtility.CreateV2OnlySourceRepositoryProvider();

            using (var settingsDirectory = TestDirectory.Create())
            using (var testSolutionManager = new TestSolutionManager(true))
            using (var randomProjectFolderPath = TestDirectory.Create())
            {
<<<<<<< HEAD
                var testSettings = PopulateSettingsWithSources(sourceRepositoryProvider, settingsDirectory);
=======
                var testSettings = NullSettings.Instance;
>>>>>>> dd43723e
                var deleteOnRestartManager = new TestDeleteOnRestartManager();
                var nuGetPackageManager = new NuGetPackageManager(
                    sourceRepositoryProvider,
                    testSettings,
                    testSolutionManager,
                    deleteOnRestartManager);

                var randomConfig = Path.Combine(randomProjectFolderPath, "project.json");
                var token = CancellationToken.None;

                CreateConfigJsonNet452(randomConfig);

                var projectTargetFramework = NuGetFramework.Parse("net45");
                var testNuGetProjectContext = new TestNuGetProjectContext();
                var msBuildNuGetProjectSystem = new TestMSBuildNuGetProjectSystem(projectTargetFramework, testNuGetProjectContext, randomProjectFolderPath);
                var projectFilePath = Path.Combine(randomProjectFolderPath, $"{msBuildNuGetProjectSystem.ProjectName}.csproj");
                var buildIntegratedProject = new ProjectJsonNuGetProject(randomConfig, projectFilePath);

                string message = string.Empty;
                using (var cacheContext = new SourceCacheContext())
                {
                    var downloadContext = new PackageDownloadContext(cacheContext);

                    await nuGetPackageManager.InstallPackageAsync(
                        buildIntegratedProject,
                        oldJson,
                        new ResolutionContext(),
                        new TestNuGetProjectContext(),
                        downloadContext,
                        sourceRepositoryProvider.GetRepositories(),
                        sourceRepositoryProvider.GetRepositories(),
                        CancellationToken.None);

                    // Update to the latest
                    var actions = await nuGetPackageManager.PreviewUpdatePackagesAsync(
                        new List<NuGetProject> { buildIntegratedProject },
                        new ResolutionContext(),
                        new TestNuGetProjectContext(),
                        sourceRepositoryProvider.GetRepositories(),
                        sourceRepositoryProvider.GetRepositories(),
                        CancellationToken.None);

                    await nuGetPackageManager.ExecuteNuGetProjectActionsAsync(
                        buildIntegratedProject,
                        actions,
                        new TestNuGetProjectContext(),
                        CancellationToken.None);

                    // Act
                    actions = await nuGetPackageManager.PreviewUpdatePackagesAsync(
                        new List<NuGetProject> { buildIntegratedProject },
                        new ResolutionContext(),
                        new TestNuGetProjectContext(),
                        sourceRepositoryProvider.GetRepositories(),
                        sourceRepositoryProvider.GetRepositories(),
                        CancellationToken.None);

                    await nuGetPackageManager.ExecuteNuGetProjectActionsAsync(
                        buildIntegratedProject,
                        actions,
                        new TestNuGetProjectContext(),
                        CancellationToken.None);

                    var installedPackages = await buildIntegratedProject.GetInstalledPackagesAsync(CancellationToken.None);
                    var lockFile = ProjectJsonPathUtilities.GetLockFilePath(buildIntegratedProject.JsonConfigPath);

                    // Assert
                    Assert.Equal(0, actions.Count());
                }
            }
        }

        private ISettings PopulateSettingsWithSources(SourceRepositoryProvider sourceRepositoryProvider, TestDirectory settingsDirectory)
        {
            var Settings = new Settings(settingsDirectory);
            foreach (var source in sourceRepositoryProvider.GetRepositories())
                Settings.SetValue(ConfigurationConstants.PackageSources, ConfigurationConstants.PackageSources, source.PackageSource.Source);

            return Settings;
        }

        [Fact]
        public async Task TestPacManBuildIntegratedUpdatePackageToExactVersion()
        {
            // Arrange
            var versioning105 = new PackageIdentity("nuget.versioning", NuGetVersion.Parse("1.0.5"));
            var versioning107 = new PackageIdentity("nuget.versioning", NuGetVersion.Parse("1.0.7"));
            var sourceRepositoryProvider = TestSourceRepositoryUtility.CreateV2OnlySourceRepositoryProvider();

            using (var testSolutionManager = new TestSolutionManager(true))
            using (var randomProjectFolderPath = TestDirectory.Create())
            {
<<<<<<< HEAD
                var testSettings = PopulateSettingsWithSources(sourceRepositoryProvider, randomProjectFolderPath);
=======
                var testSettings = NullSettings.Instance;
>>>>>>> dd43723e
                var deleteOnRestartManager = new TestDeleteOnRestartManager();
                var nuGetPackageManager = new NuGetPackageManager(
                    sourceRepositoryProvider,
                    testSettings,
                    testSolutionManager,
                    deleteOnRestartManager);

                var randomConfig = Path.Combine(randomProjectFolderPath, "project.json");
                var token = CancellationToken.None;

                CreateConfigJson(randomConfig);

                var projectTargetFramework = NuGetFramework.Parse("netcore50");
                var testNuGetProjectContext = new TestNuGetProjectContext();
                var msBuildNuGetProjectSystem = new TestMSBuildNuGetProjectSystem(projectTargetFramework, testNuGetProjectContext, randomProjectFolderPath);
                var projectFilePath = Path.Combine(randomProjectFolderPath, $"{msBuildNuGetProjectSystem.ProjectName}.csproj");
                var buildIntegratedProject = new ProjectJsonNuGetProject(randomConfig, projectFilePath);

                string message = string.Empty;

                await nuGetPackageManager.InstallPackageAsync(buildIntegratedProject, versioning105, new ResolutionContext(), new TestNuGetProjectContext(),
                        sourceRepositoryProvider.GetRepositories(), sourceRepositoryProvider.GetRepositories(), CancellationToken.None);

                // Act
                var actions = await nuGetPackageManager.PreviewUpdatePackagesAsync(
                    versioning107,
                    new List<NuGetProject> { buildIntegratedProject },
                    new ResolutionContext(),
                    new TestNuGetProjectContext(),
                    sourceRepositoryProvider.GetRepositories(),
                    sourceRepositoryProvider.GetRepositories(),
                    CancellationToken.None);

                await nuGetPackageManager.ExecuteNuGetProjectActionsAsync(
                    buildIntegratedProject,
                    actions,
                    new TestNuGetProjectContext(),
                    CancellationToken.None);

                var installedPackages = await buildIntegratedProject.GetInstalledPackagesAsync(CancellationToken.None);
                var lockFile = ProjectJsonPathUtilities.GetLockFilePath(buildIntegratedProject.JsonConfigPath);

                // Assert
                Assert.Equal(1, actions.Count());
                Assert.True(actions.First() is BuildIntegratedProjectAction);
                Assert.Equal(1, installedPackages.Count());
                Assert.True(installedPackages.Single().PackageIdentity.Version > versioning105.Version);
                Assert.True(File.Exists(lockFile));
            }
        }

        [Fact]
        public async Task TestPacManBuildIntegratedUpdatePackageToExactVersionMulti()
        {
            // Arrange
            var versioning105 = new PackageIdentity("nuget.versioning", NuGetVersion.Parse("1.0.5"));
            var versioning107 = new PackageIdentity("nuget.versioning", NuGetVersion.Parse("1.0.7"));
            var json604 = new PackageIdentity("newtonsoft.json", NuGetVersion.Parse("6.0.4"));
            var json606 = new PackageIdentity("newtonsoft.json", NuGetVersion.Parse("6.0.6"));
            var am330 = new PackageIdentity("automapper", NuGetVersion.Parse("3.3.0"));

            var sourceRepositoryProvider = TestSourceRepositoryUtility.CreateV2OnlySourceRepositoryProvider();

            using (var testSolutionManager = new TestSolutionManager(true))
            using (var randomProjectFolderPath = TestDirectory.Create())
            {
<<<<<<< HEAD
                var testSettings = PopulateSettingsWithSources(sourceRepositoryProvider, randomProjectFolderPath);
=======
                var testSettings = NullSettings.Instance;
>>>>>>> dd43723e
                var deleteOnRestartManager = new TestDeleteOnRestartManager();

                var nuGetPackageManager = new NuGetPackageManager(
                    sourceRepositoryProvider,
                    testSettings,
                    testSolutionManager,
                    deleteOnRestartManager);

                var randomConfig = Path.Combine(randomProjectFolderPath, "project.json");
                var token = CancellationToken.None;

                CreateConfigJson(randomConfig);

                var projectTargetFramework = NuGetFramework.Parse("netcore50");
                var testNuGetProjectContext = new TestNuGetProjectContext();
                var msBuildNuGetProjectSystem = new TestMSBuildNuGetProjectSystem(projectTargetFramework, testNuGetProjectContext, randomProjectFolderPath);
                var projectFilePath = Path.Combine(randomProjectFolderPath, $"{msBuildNuGetProjectSystem.ProjectName}.csproj");
                var buildIntegratedProject = new ProjectJsonNuGetProject(randomConfig, projectFilePath);

                string message = string.Empty;

                await nuGetPackageManager.InstallPackageAsync(
                    buildIntegratedProject,
                    versioning105,
                    new ResolutionContext(),
                    new TestNuGetProjectContext(),
                    sourceRepositoryProvider.GetRepositories(),
                    sourceRepositoryProvider.GetRepositories(),
                    CancellationToken.None);

                await nuGetPackageManager.InstallPackageAsync(
                    buildIntegratedProject,
                    json604,
                    new ResolutionContext(),
                    new TestNuGetProjectContext(),
                    sourceRepositoryProvider.GetRepositories(),
                    sourceRepositoryProvider.GetRepositories(),
                    CancellationToken.None);

                await nuGetPackageManager.InstallPackageAsync(
                    buildIntegratedProject,
                    am330,
                    new ResolutionContext(),
                    new TestNuGetProjectContext(),
                    sourceRepositoryProvider.GetRepositories(),
                    sourceRepositoryProvider.GetRepositories(),
                    CancellationToken.None);

                var targets = new List<PackageIdentity> { versioning107, json606 };

                // Act
                var actions = await nuGetPackageManager.PreviewUpdatePackagesAsync(
                    targets,
                    new List<NuGetProject> { buildIntegratedProject },
                    new ResolutionContext(),
                    new TestNuGetProjectContext(),
                    sourceRepositoryProvider.GetRepositories(),
                    sourceRepositoryProvider.GetRepositories(),
                    CancellationToken.None);

                await nuGetPackageManager.ExecuteNuGetProjectActionsAsync(
                    buildIntegratedProject,
                    actions,
                    new TestNuGetProjectContext(),
                    CancellationToken.None);

                var installedPackages = await buildIntegratedProject.GetInstalledPackagesAsync(CancellationToken.None);
                var lockFile = ProjectJsonPathUtilities.GetLockFilePath(buildIntegratedProject.JsonConfigPath);

                // Assert
                Assert.Equal(1, actions.Count());
                Assert.True(actions.First() is BuildIntegratedProjectAction);

                Assert.Equal(3, installedPackages.Count());

                foreach (var installed in installedPackages)
                {
                    if (installed.PackageIdentity.Id.Equals("nuget.versioning", StringComparison.OrdinalIgnoreCase))
                    {
                        Assert.True(installed.PackageIdentity.Version > versioning105.Version);
                    }
                    else if (installed.PackageIdentity.Id.Equals("newtonsoft.json", StringComparison.OrdinalIgnoreCase))
                    {
                        Assert.True(installed.PackageIdentity.Version > json604.Version);
                    }
                    else if (installed.PackageIdentity.Id.Equals("automapper", StringComparison.OrdinalIgnoreCase))
                    {
                        Assert.True(installed.PackageIdentity.Version == am330.Version);
                    }
                }

                Assert.True(File.Exists(lockFile));
            }
        }

        [Fact]
        public async Task TestPacManBuildIntegratedUpdatePackageDowngrade()
        {
            // Arrange
            var versioning105 = new PackageIdentity("nuget.versioning", NuGetVersion.Parse("1.0.5"));
            var versioning101 = new PackageIdentity("nuget.versioning", NuGetVersion.Parse("1.0.1"));
            var sourceRepositoryProvider = TestSourceRepositoryUtility.CreateV2OnlySourceRepositoryProvider();

            using (var testSolutionManager = new TestSolutionManager(true))
            using (var randomProjectFolderPath = TestDirectory.Create())
            {
<<<<<<< HEAD
                var testSettings = PopulateSettingsWithSources(sourceRepositoryProvider, randomProjectFolderPath);
=======
                var testSettings = NullSettings.Instance;
>>>>>>> dd43723e
                var deleteOnRestartManager = new TestDeleteOnRestartManager();
                var nuGetPackageManager = new NuGetPackageManager(
                    sourceRepositoryProvider,
                    testSettings,
                    testSolutionManager,
                    deleteOnRestartManager);

                var randomConfig = Path.Combine(randomProjectFolderPath, "project.json");
                var token = CancellationToken.None;

                CreateConfigJson(randomConfig);

                var projectTargetFramework = NuGetFramework.Parse("netcore50");
                var testNuGetProjectContext = new TestNuGetProjectContext();
                var msBuildNuGetProjectSystem = new TestMSBuildNuGetProjectSystem(projectTargetFramework, testNuGetProjectContext, randomProjectFolderPath);
                var projectFilePath = Path.Combine(randomProjectFolderPath, $"{msBuildNuGetProjectSystem.ProjectName}.csproj");
                var buildIntegratedProject = new ProjectJsonNuGetProject(randomConfig, projectFilePath);

                string message = string.Empty;

                await nuGetPackageManager.InstallPackageAsync(buildIntegratedProject, versioning105, new ResolutionContext(), new TestNuGetProjectContext(),
                        sourceRepositoryProvider.GetRepositories(), sourceRepositoryProvider.GetRepositories(), CancellationToken.None);

                // Act
                var actions = await nuGetPackageManager.PreviewUpdatePackagesAsync(
                    versioning101,
                    new List<NuGetProject> { buildIntegratedProject },
                    new ResolutionContext(),
                    new TestNuGetProjectContext(),
                    sourceRepositoryProvider.GetRepositories(),
                    sourceRepositoryProvider.GetRepositories(),
                    CancellationToken.None);

                await nuGetPackageManager.ExecuteNuGetProjectActionsAsync(
                    buildIntegratedProject,
                    actions,
                    new TestNuGetProjectContext(),
                    CancellationToken.None);

                var installedPackages = await buildIntegratedProject.GetInstalledPackagesAsync(CancellationToken.None);
                var lockFile = ProjectJsonPathUtilities.GetLockFilePath(buildIntegratedProject.JsonConfigPath);

                // Assert
                Assert.Equal(1, actions.Count());
                Assert.Equal(1, installedPackages.Count());
                Assert.Equal("1.0.1", installedPackages.Single().PackageIdentity.Version.ToNormalizedString());
                Assert.True(File.Exists(lockFile));
            }
        }

        [Fact]
        public async Task TestPacManBuildIntegratedUninstallPackageThatDoesNotExist()
        {
            // Arrange
            var packageIdentity = new PackageIdentity("newtonsoft.json", NuGetVersion.Parse("6.0.8"));
            var sourceRepositoryProvider = TestSourceRepositoryUtility.CreateV2OnlySourceRepositoryProvider();

            using (var testSolutionManager = new TestSolutionManager(true))
            using (var randomProjectFolderPath = TestDirectory.Create())
            {
<<<<<<< HEAD
                var testSettings = PopulateSettingsWithSources(sourceRepositoryProvider, randomProjectFolderPath);
=======
                var testSettings = NullSettings.Instance;
>>>>>>> dd43723e
                var deleteOnRestartManager = new TestDeleteOnRestartManager();
                var nuGetPackageManager = new NuGetPackageManager(
                    sourceRepositoryProvider,
                    testSettings,
                    testSolutionManager,
                    deleteOnRestartManager);

                var randomConfig = Path.Combine(randomProjectFolderPath, "project.json");
                var token = CancellationToken.None;

                CreateConfigJson(randomConfig);

                var projectTargetFramework = NuGetFramework.Parse("netcore50");
                var testNuGetProjectContext = new TestNuGetProjectContext();
                var msBuildNuGetProjectSystem = new TestMSBuildNuGetProjectSystem(projectTargetFramework, testNuGetProjectContext, randomProjectFolderPath);
                var projectFilePath = Path.Combine(randomProjectFolderPath, $"{msBuildNuGetProjectSystem.ProjectName}.csproj");
                var buildIntegratedProject = new ProjectJsonNuGetProject(randomConfig, projectFilePath);

                string message = string.Empty;

                // Act
                try
                {
                    await nuGetPackageManager.UninstallPackageAsync(buildIntegratedProject, packageIdentity.Id,
                        new UninstallationContext(), new TestNuGetProjectContext(), token);
                }
                catch (Exception ex)
                {
                    message = ex.Message;
                }

                // Assert
                Assert.Equal("Package 'newtonsoft.json' to be uninstalled could not be found in project 'TestProjectName'", message);
            }
        }

        [Fact]
        public async Task TestPacManBuildIntegratedUninstallPackageNoRollback()
        {
            // uninstall json.net from a project where a parent depends on it
            // this should result in the item being removed from project.json, but still existing in the lock file

            // Arrange
            var sourceRepositoryProvider = TestSourceRepositoryUtility.CreateV2OnlySourceRepositoryProvider();

            using (var testSolutionManager = new TestSolutionManager(true))
            using (var randomProjectFolderPath = TestDirectory.Create())
            {
<<<<<<< HEAD
                var testSettings = PopulateSettingsWithSources(sourceRepositoryProvider, randomProjectFolderPath);
=======
                var testSettings = NullSettings.Instance;
>>>>>>> dd43723e
                var deleteOnRestartManager = new TestDeleteOnRestartManager();
                var nuGetPackageManager = new NuGetPackageManager(
                    sourceRepositoryProvider,
                    testSettings,
                    testSolutionManager,
                    deleteOnRestartManager);

                var randomConfig = Path.Combine(randomProjectFolderPath, "project.json");
                var token = CancellationToken.None;

                var basicConfig = BasicConfig;
                var dependencies = basicConfig["dependencies"] as JObject;
                dependencies.Add(new JProperty("bad2l3kj42lk4234234", "99999.9.9"));
                dependencies.Add(new JProperty("nuget.versioning", "1.0.7"));

                using (var writer = new StreamWriter(randomConfig))
                {
                    writer.Write(basicConfig.ToString());
                }

                var projectTargetFramework = NuGetFramework.Parse("netcore50");
                var testNuGetProjectContext = new TestNuGetProjectContext();
                var msBuildNuGetProjectSystem = new TestMSBuildNuGetProjectSystem(projectTargetFramework, testNuGetProjectContext, randomProjectFolderPath);
                var projectFilePath = Path.Combine(randomProjectFolderPath, $"{msBuildNuGetProjectSystem.ProjectName}.csproj");
                var buildIntegratedProject = new ProjectJsonNuGetProject(randomConfig, projectFilePath);

                // Check that there are no packages returned by PackagesConfigProject
                var installedPackages = (await buildIntegratedProject.GetInstalledPackagesAsync(token)).ToList();
                Assert.Equal(2, installedPackages.Count);
                Assert.Equal(0, msBuildNuGetProjectSystem.References.Count);

                // Act
                await nuGetPackageManager.UninstallPackageAsync(buildIntegratedProject, "nuget.versioning",
                    new UninstallationContext(), new TestNuGetProjectContext(), token);

                // Assert
                // Check the number of packages and packages returned by PackagesConfigProject after the installation
                installedPackages = (await buildIntegratedProject.GetInstalledPackagesAsync(token)).ToList();
                Assert.Equal(1, installedPackages.Count);
            }
        }

        [Fact]
        public async Task TestPacManBuildIntegratedUninstallPackage()
        {
            // uninstall json.net from a project where a parent depends on it
            // this should result in the item being removed from project.json, but still existing in the lock file

            // Arrange
            var packageIdentity = new PackageIdentity("newtonsoft.json", NuGetVersion.Parse("6.0.8"));
            var sourceRepositoryProvider = TestSourceRepositoryUtility.CreateV2OnlySourceRepositoryProvider();

            using (var testSolutionManager = new TestSolutionManager(true))
            using (var randomProjectFolderPath = TestDirectory.Create())
            {
<<<<<<< HEAD
                var testSettings = PopulateSettingsWithSources(sourceRepositoryProvider, randomProjectFolderPath);
=======
                var testSettings = NullSettings.Instance;
>>>>>>> dd43723e
                var deleteOnRestartManager = new TestDeleteOnRestartManager();
                var nuGetPackageManager = new NuGetPackageManager(
                    sourceRepositoryProvider,
                    testSettings,
                    testSolutionManager,
                    deleteOnRestartManager);

                var randomConfig = Path.Combine(randomProjectFolderPath, "project.json");
                var token = CancellationToken.None;

                CreateConfigJson(randomConfig);

                var projectTargetFramework = NuGetFramework.Parse("netcore50");
                var testNuGetProjectContext = new TestNuGetProjectContext();
                var msBuildNuGetProjectSystem = new TestMSBuildNuGetProjectSystem(projectTargetFramework, testNuGetProjectContext, randomProjectFolderPath);
                var projectFilePath = Path.Combine(randomProjectFolderPath, $"{msBuildNuGetProjectSystem.ProjectName}.csproj");
                var buildIntegratedProject = new ProjectJsonNuGetProject(randomConfig, projectFilePath);

                await buildIntegratedProject.InstallPackageAsync(
                    "dotnetrdf",
                    VersionRange.Parse("1.0.8.3533"),
                    new TestNuGetProjectContext(),
                    null,
                    token);
                await buildIntegratedProject.InstallPackageAsync(
                    "newtonsoft.json",
                    VersionRange.Parse("6.0.8"),
                    new TestNuGetProjectContext(),
                    null,
                    token);

                // Check that there are no packages returned by PackagesConfigProject
                var installedPackages = (await buildIntegratedProject.GetInstalledPackagesAsync(token)).ToList();
                Assert.Equal(2, installedPackages.Count);
                Assert.Equal(0, msBuildNuGetProjectSystem.References.Count);

                // Act
                await nuGetPackageManager.UninstallPackageAsync(buildIntegratedProject, packageIdentity.Id,
                    new UninstallationContext(), new TestNuGetProjectContext(), token);

                // Assert
                // Check the number of packages and packages returned by PackagesConfigProject after the installation
                installedPackages = (await buildIntegratedProject.GetInstalledPackagesAsync(token)).ToList();
                Assert.Equal(1, installedPackages.Count);
                Assert.Equal(packageIdentity.Id, "newtonsoft.json", StringComparer.OrdinalIgnoreCase);
            }
        }

        [Fact]
        public async Task TestPacManBuildIntegratedUninstallPackageVerifyRemovalFromLockFile()
        {
            // Arrange
            var packageIdentityA = new PackageIdentity("newtonsoft.json", NuGetVersion.Parse("6.0.8"));
            var packageIdentityB = new PackageIdentity("entityframework", NuGetVersion.Parse("6.1.3"));
            var sourceRepositoryProvider = TestSourceRepositoryUtility.CreateV2OnlySourceRepositoryProvider();

            using (var testSolutionManager = new TestSolutionManager(true))
            using (var randomProjectFolderPath = TestDirectory.Create())
            {
<<<<<<< HEAD
                var testSettings = PopulateSettingsWithSources(sourceRepositoryProvider, randomProjectFolderPath);
=======
                var testSettings = NullSettings.Instance;
>>>>>>> dd43723e
                var deleteOnRestartManager = new TestDeleteOnRestartManager();
                var nuGetPackageManager = new NuGetPackageManager(sourceRepositoryProvider, testSettings, testSolutionManager, deleteOnRestartManager);

                var randomConfig = Path.Combine(randomProjectFolderPath, "project.json");
                var token = CancellationToken.None;

                CreateConfigJsonNet452(randomConfig);

                var projectTargetFramework = NuGetFramework.Parse("net452");
                var testNuGetProjectContext = new TestNuGetProjectContext();
                var msBuildNuGetProjectSystem = new TestMSBuildNuGetProjectSystem(projectTargetFramework, testNuGetProjectContext, randomProjectFolderPath);
                var projectFilePath = Path.Combine(randomProjectFolderPath, $"{msBuildNuGetProjectSystem.ProjectName}.csproj");
                var buildIntegratedProject = new ProjectJsonNuGetProject(randomConfig, projectFilePath);

                await nuGetPackageManager.InstallPackageAsync(buildIntegratedProject,
                    packageIdentityA,
                    new ResolutionContext(),
                    new TestNuGetProjectContext(),
                    sourceRepositoryProvider.GetRepositories(),
                    sourceRepositoryProvider.GetRepositories(),
                    CancellationToken.None);

                await nuGetPackageManager.InstallPackageAsync(buildIntegratedProject,
                    packageIdentityB,
                    new ResolutionContext(),
                    new TestNuGetProjectContext(),
                    sourceRepositoryProvider.GetRepositories(),
                    sourceRepositoryProvider.GetRepositories(),
                    CancellationToken.None);

                var lockFileFormat = new LockFileFormat();
                var lockFilePath = ProjectJsonPathUtilities.GetLockFilePath(buildIntegratedProject.JsonConfigPath);

                var lockFile = lockFileFormat.Read(lockFilePath);
                var entityFrameworkTargets = lockFile.Targets.SelectMany(target => target.Libraries)
                    .Where(library => string.Equals(library.Name, packageIdentityB.Id, StringComparison.OrdinalIgnoreCase));

                // Check that there are no packages returned by PackagesConfigProject
                var installedPackages = (await buildIntegratedProject.GetInstalledPackagesAsync(token)).ToList();
                Assert.Equal(2, installedPackages.Count);
                Assert.Equal(0, msBuildNuGetProjectSystem.References.Count);
                Assert.True(entityFrameworkTargets.Any());

                // Act
                await nuGetPackageManager.UninstallPackageAsync(buildIntegratedProject, packageIdentityB.Id,
                    new UninstallationContext(), new TestNuGetProjectContext(), token);

                lockFile = lockFileFormat.Read(lockFilePath);
                entityFrameworkTargets = lockFile.Targets.SelectMany(target => target.Libraries)
                    .Where(library => string.Equals(library.Name, packageIdentityB.Id, StringComparison.OrdinalIgnoreCase));

                // Assert
                installedPackages = (await buildIntegratedProject.GetInstalledPackagesAsync(token)).ToList();
                Assert.Equal(1, installedPackages.Count);
                Assert.Equal(packageIdentityA.Id, "newtonsoft.json", StringComparer.OrdinalIgnoreCase);
                Assert.Equal(0, entityFrameworkTargets.Count());
            }
        }

        [Fact]
        public async Task TestPacManBuildIntegratedInstallPackageWithInitPS1()
        {
            // Arrange
            var packageIdentity = new PackageIdentity("nuget.core", NuGetVersion.Parse("2.8.3"));
            var dependencyIdentity = new PackageIdentity("Microsoft.Web.Xdt", NuGetVersion.Parse("2.1.0"));
            var sourceRepositoryProvider = TestSourceRepositoryUtility.CreateV2OnlySourceRepositoryProvider();

            using (var testSolutionManager = new TestSolutionManager(true))
            using (var randomProjectFolderPath = TestDirectory.Create())
            {
<<<<<<< HEAD
                var testSettings = PopulateSettingsWithSources(sourceRepositoryProvider, randomProjectFolderPath);
=======
                var testSettings = NullSettings.Instance;
>>>>>>> dd43723e
                var deleteManager = new TestDeleteOnRestartManager();
                var nuGetPackageManager = new NuGetPackageManager(sourceRepositoryProvider, testSettings, testSolutionManager, deleteManager);

                var randomConfig = Path.Combine(randomProjectFolderPath, "project.json");
                var token = CancellationToken.None;

                CreateConfigJsonNet452(randomConfig);

                var projectTargetFramework = NuGetFramework.Parse("net452");
                var testNuGetProjectContext = new TestNuGetProjectContext();
                var msBuildNuGetProjectSystem = new TestMSBuildNuGetProjectSystem(projectTargetFramework, testNuGetProjectContext, randomProjectFolderPath);
                var buildIntegratedProject = new TestProjectJsonBuildIntegratedNuGetProject(randomConfig, msBuildNuGetProjectSystem);

                string message = string.Empty;

                // Act
                await nuGetPackageManager.InstallPackageAsync(buildIntegratedProject, packageIdentity, new ResolutionContext(), new TestNuGetProjectContext(),
                        sourceRepositoryProvider.GetRepositories(), sourceRepositoryProvider.GetRepositories(), CancellationToken.None);

                // Assert
                Assert.Equal(2, buildIntegratedProject.ExecuteInitScriptAsyncCalls.Count);
                Assert.True(buildIntegratedProject.ExecuteInitScriptAsyncCalls.Contains(packageIdentity),
                    string.Join("|", buildIntegratedProject.ExecuteInitScriptAsyncCalls));
                Assert.True(buildIntegratedProject.ExecuteInitScriptAsyncCalls.Contains(dependencyIdentity),
                    string.Join("|", buildIntegratedProject.ExecuteInitScriptAsyncCalls));
            }
        }

        [Fact]
        public async Task TestPacManBuildIntegratedUninstallPackageDoesNotCallInitPs1()
        {
            // Arrange
            var packageIdentity = new PackageIdentity("nuget.core", NuGetVersion.Parse("2.8.3"));
            var sourceRepositoryProvider = TestSourceRepositoryUtility.CreateV2OnlySourceRepositoryProvider();

            using (var testSolutionManager = new TestSolutionManager(true))
            using (var randomProjectFolderPath = TestDirectory.Create())
            {
<<<<<<< HEAD
                var testSettings = PopulateSettingsWithSources(sourceRepositoryProvider, randomProjectFolderPath);
=======
                var testSettings = NullSettings.Instance;
>>>>>>> dd43723e
                var testDeleteManager = new TestDeleteOnRestartManager();
                var nuGetPackageManager = new NuGetPackageManager(sourceRepositoryProvider, testSettings, testSolutionManager, testDeleteManager);

                var randomConfig = Path.Combine(randomProjectFolderPath, "project.json");
                var token = CancellationToken.None;

                CreateConfigJsonNet452(randomConfig);

                var projectTargetFramework = NuGetFramework.Parse("net452");
                var testNuGetProjectContext = new TestNuGetProjectContext();
                var msBuildNuGetProjectSystem = new TestMSBuildNuGetProjectSystem(projectTargetFramework, testNuGetProjectContext, randomProjectFolderPath);
                var buildIntegratedProject = new TestProjectJsonBuildIntegratedNuGetProject(randomConfig, msBuildNuGetProjectSystem);

                string message = string.Empty;

                await nuGetPackageManager.InstallPackageAsync(buildIntegratedProject, packageIdentity, new ResolutionContext(), new TestNuGetProjectContext(),
                        sourceRepositoryProvider.GetRepositories(), sourceRepositoryProvider.GetRepositories(), CancellationToken.None);

                buildIntegratedProject.ExecuteInitScriptAsyncCalls.Clear();

                // Act
                await nuGetPackageManager.UninstallPackageAsync(buildIntegratedProject, packageIdentity.Id,
                    new UninstallationContext(), new TestNuGetProjectContext(), token);

                // Assert
                Assert.Equal(0, buildIntegratedProject.ExecuteInitScriptAsyncCalls.Count);
            }
        }

        [Fact]
        public async Task TestPacManBuildIntegratedUpdatePackageCallsInitPs1OnNewPackages()
        {
            // Arrange
            var packageIdentity = new PackageIdentity("nuget.core", NuGetVersion.Parse("2.8.3"));
            var updateIdentity = new PackageIdentity("nuget.core", NuGetVersion.Parse("2.8.5"));
            var dependencyIdentity = new PackageIdentity("Microsoft.Web.Xdt", NuGetVersion.Parse("2.1.0"));
            var sourceRepositoryProvider = TestSourceRepositoryUtility.CreateV2OnlySourceRepositoryProvider();

            using (var testSolutionManager = new TestSolutionManager(true))
            using (var randomProjectFolderPath = TestDirectory.Create())
            {
<<<<<<< HEAD
                var testSettings = PopulateSettingsWithSources(sourceRepositoryProvider, randomProjectFolderPath);
=======
                var testSettings = NullSettings.Instance;
>>>>>>> dd43723e
                var deleteOnRestartManager = new TestDeleteOnRestartManager();
                var nuGetPackageManager = new NuGetPackageManager(sourceRepositoryProvider, testSettings, testSolutionManager, deleteOnRestartManager);

                var randomConfig = Path.Combine(randomProjectFolderPath, "project.json");
                var token = CancellationToken.None;

                CreateConfigJsonNet452(randomConfig);

                var projectTargetFramework = NuGetFramework.Parse("net452");
                var testNuGetProjectContext = new TestNuGetProjectContext();
                var msBuildNuGetProjectSystem = new TestMSBuildNuGetProjectSystem(projectTargetFramework, testNuGetProjectContext, randomProjectFolderPath);
                var buildIntegratedProject = new TestProjectJsonBuildIntegratedNuGetProject(randomConfig, msBuildNuGetProjectSystem);

                string message = string.Empty;

                await nuGetPackageManager.InstallPackageAsync(buildIntegratedProject, packageIdentity, new ResolutionContext(), new TestNuGetProjectContext(),
                    sourceRepositoryProvider.GetRepositories(), sourceRepositoryProvider.GetRepositories(), CancellationToken.None);

                buildIntegratedProject.ExecuteInitScriptAsyncCalls.Clear();

                // Act
                await nuGetPackageManager.InstallPackageAsync(buildIntegratedProject, updateIdentity, new ResolutionContext(), new TestNuGetProjectContext(),
                        sourceRepositoryProvider.GetRepositories(), sourceRepositoryProvider.GetRepositories(), CancellationToken.None);

                // Assert
                Assert.Equal(1, buildIntegratedProject.ExecuteInitScriptAsyncCalls.Count);
                Assert.True(buildIntegratedProject.ExecuteInitScriptAsyncCalls.Contains(updateIdentity));
            }
        }

        [Fact]
        public async void TestPacMan_BuildIntegrated_PreviewUpdatesAsync_NoUpdatesAvailable()
        {
            using (var packageSource = TestDirectory.Create())
            {
                // Arrange
                var sourceRepositoryProvider = TestSourceRepositoryUtility.CreateSourceRepositoryProvider(
                    new List<Configuration.PackageSource>()
                    {
                        new Configuration.PackageSource(packageSource.Path)
                    });

                using (var testSolutionManager = new TestSolutionManager(true))
                using (var randomProjectFolderPath = TestDirectory.Create())
                {
<<<<<<< HEAD
                    var testSettings = PopulateSettingsWithSources(sourceRepositoryProvider, randomProjectFolderPath);
=======
                    var testSettings = NullSettings.Instance;
>>>>>>> dd43723e
                    var token = CancellationToken.None;
                    var resolutionContext = new ResolutionContext(DependencyBehavior.Lowest, includePrelease: true, includeUnlisted: true, versionConstraints: VersionConstraints.None);
                    var testNuGetProjectContext = new TestNuGetProjectContext();
                    var deleteOnRestartManager = new TestDeleteOnRestartManager();
                    var nuGetPackageManager = new NuGetPackageManager(
                        sourceRepositoryProvider,
                        testSettings,
                        testSolutionManager,
                        deleteOnRestartManager);
                    var packagesFolderPath = PackagesFolderPathUtility.GetPackagesFolderPath(testSolutionManager, testSettings);
                    var packagePathResolver = new PackagePathResolver(packagesFolderPath);

                    var randomConfig = Path.Combine(randomProjectFolderPath, "project.json");

                    CreateConfigJsonNet452(randomConfig);

                    var projectTargetFramework = NuGetFramework.Parse("net452");
                    var msBuildNuGetProjectSystem = new TestMSBuildNuGetProjectSystem(projectTargetFramework, testNuGetProjectContext, randomProjectFolderPath);
                    var buildIntegratedProject = new TestProjectJsonBuildIntegratedNuGetProject(randomConfig, msBuildNuGetProjectSystem);

                    var packageContext = new SimpleTestPackageContext("packageA", "1.0.0-beta1");
                    packageContext.AddFile("lib/net45/a.dll");
                    SimpleTestPackageUtility.CreateOPCPackage(packageContext, packageSource);

                    // Install
                    await nuGetPackageManager.InstallPackageAsync(buildIntegratedProject, "packageA",
                        resolutionContext, testNuGetProjectContext, sourceRepositoryProvider.GetRepositories().First(), null, token);

                    // Pre-Assert
                    var installedPackages = (await buildIntegratedProject.GetInstalledPackagesAsync(CancellationToken.None)).ToList();
                    Assert.Equal(1, installedPackages.Count);

                    // Main Act
                    var actions = await nuGetPackageManager.PreviewUpdatePackagesAsync(
                        "packageA",
                        new List<NuGetProject> { buildIntegratedProject },
                        new ResolutionContext(),
                        new TestNuGetProjectContext(),
                        sourceRepositoryProvider.GetRepositories(),
                        sourceRepositoryProvider.GetRepositories(),
                        CancellationToken.None);

                    // Assert
                    Assert.False(actions.Any());
                }
            }
        }

        private static void CreateConfigJson(string path)
        {
            using (var writer = new StreamWriter(path))
            {
                writer.Write(BasicConfig.ToString());
            }
        }

        private static JObject BasicConfig
        {
            get
            {
                var json = new JObject();

                var frameworks = new JObject();
                frameworks["netcore50"] = new JObject();

                json["dependencies"] = new JObject();

                json["frameworks"] = frameworks;

                json.Add("runtimes", JObject.Parse("{ \"uap10-x86\": { }, \"uap10-x86-aot\": { } }"));

                return json;
            }
        }

        private static void CreateConfigJsonNet452(string path)
        {
            using (var writer = new StreamWriter(path))
            {
                writer.Write(BasicConfigNet452.ToString());
            }
        }

        private static JObject BasicConfigNet452
        {
            get
            {
                var json = new JObject();

                var frameworks = new JObject();
                frameworks["net452"] = new JObject();

                json["dependencies"] = new JObject();

                json["frameworks"] = frameworks;

                return json;
            }
        }

        private class TestProjectJsonBuildIntegratedNuGetProject
            : ProjectJsonNuGetProject
            , INuGetProjectServices
            , IProjectScriptHostService
            , IProjectSystemReferencesReader
        {
            public HashSet<PackageIdentity> ExecuteInitScriptAsyncCalls { get; }
                = new HashSet<PackageIdentity>(PackageIdentity.Comparer);

            public List<TestExternalProjectReference> ProjectReferences { get; }
                = new List<TestExternalProjectReference>();

            public bool IsCacheEnabled { get; set; }

            public IProjectBuildProperties BuildProperties => throw new NotImplementedException();

            public IProjectSystemCapabilities Capabilities => throw new NotImplementedException();

            public IProjectSystemReferencesReader ReferencesReader => this;

            public IProjectSystemReferencesService References => throw new NotImplementedException();

            public IProjectSystemService ProjectSystem => throw new NotImplementedException();

            public IProjectScriptHostService ScriptService => this;

            public TestProjectJsonBuildIntegratedNuGetProject(
                string jsonConfig,
                IMSBuildProjectSystem msbuildProjectSystem)
                : base(jsonConfig, msbuildProjectSystem.ProjectFileFullPath)
            {
                ProjectServices = this;
            }

            public override async Task<IReadOnlyList<PackageSpec>> GetPackageSpecsAsync(DependencyGraphCacheContext context)
            {
                if (IsCacheEnabled)
                {
                    if (context.PackageSpecCache.TryGetValue(MSBuildProjectPath, out var cachedResult))
                    {
                        return new[] { cachedResult };
                    }
                }

                return await base.GetPackageSpecsAsync(context);
            }

            public T GetGlobalService<T>() where T : class
            {
                throw new NotImplementedException();
            }

            public Task ExecutePackageScriptAsync(PackageIdentity packageIdentity, string packageInstallPath, string scriptRelativePath, INuGetProjectContext projectContext, bool throwOnFailure, CancellationToken token)
            {
                throw new NotImplementedException();
            }

            public Task<bool> ExecutePackageInitScriptAsync(PackageIdentity packageIdentity, string packageInstallPath, INuGetProjectContext projectContext, bool throwOnFailure, CancellationToken token)
            {
                ExecuteInitScriptAsyncCalls.Add(packageIdentity);
                return Task.FromResult(true);
            }

            public Task<IEnumerable<LibraryDependency>> GetPackageReferencesAsync(NuGetFramework targetFramework, CancellationToken token)
            {
                throw new NotImplementedException();
            }

            public Task<IEnumerable<ProjectRestoreReference>> GetProjectReferencesAsync(ILogger logger, CancellationToken token)
            {
                var projectRefs = ProjectReferences.Select(e => new ProjectRestoreReference()
                {
                    ProjectUniqueName = e.MSBuildProjectPath,
                    ProjectPath = e.MSBuildProjectPath,
                });

                return Task.FromResult(projectRefs);
            }
        }

        private class TestNonBuildIntegratedNuGetProject : NuGetProject, IDependencyGraphProject
        {
            public List<TestExternalProjectReference> ProjectReferences { get; }
                = new List<TestExternalProjectReference>();

            public string MSBuildProjectPath { get; set; }

            public DateTimeOffset LastModified { get; set; }

            public PackageSpec PackageSpec { get; set; }

            public TestNonBuildIntegratedNuGetProject()
                : base()
            {
            }

            public Task<IReadOnlyList<IDependencyGraphProject>> GetDirectProjectReferencesAsync(DependencyGraphCacheContext context)
            {
                return Task.FromResult<IReadOnlyList<IDependencyGraphProject>>(ProjectReferences
                    .Select(e => e.Project)
                    .Where(e => e != null)
                    .ToList());
            }

            public Task<IReadOnlyList<PackageSpec>> GetPackageSpecsAsync(DependencyGraphCacheContext context)
            {
                return Task.FromResult<IReadOnlyList<PackageSpec>>(new List<PackageSpec>() { PackageSpec });
            }

            public Task<DependencyGraphSpec> GetDependencyGraphSpecAsync(DependencyGraphCacheContext context)
            {
                var dgSpec = new DependencyGraphSpec();
                dgSpec.AddProject(PackageSpec);
                dgSpec.AddRestore(PackageSpec.RestoreMetadata.ProjectUniqueName);

                return Task.FromResult(dgSpec);
            }

            public Task<bool> IsRestoreRequired(IEnumerable<VersionFolderPathResolver> pathResolvers, ISet<PackageIdentity> packagesChecked, DependencyGraphCacheContext context)
            {
                throw new NotImplementedException();
            }

            public override Task<bool> InstallPackageAsync(PackageIdentity packageIdentity, DownloadResourceResult downloadResourceResult, INuGetProjectContext nuGetProjectContext, CancellationToken token)
            {
                throw new NotImplementedException();
            }

            public override Task<bool> UninstallPackageAsync(PackageIdentity packageIdentity, INuGetProjectContext nuGetProjectContext, CancellationToken token)
            {
                throw new NotImplementedException();
            }

            public override Task<IEnumerable<PackageReference>> GetInstalledPackagesAsync(CancellationToken token)
            {
                throw new NotImplementedException();
            }
        }

        private ExternalProjectReference CreateReference(string name)
        {
            return new ExternalProjectReference(name, null, null, Enumerable.Empty<string>());
        }

        private class TestExternalProjectReference
        {
            public IDependencyGraphProject Project { get; set; }

            public IDependencyGraphProject[] Children { get; set; }

            public TestExternalProjectReference(
                IDependencyGraphProject project,
                params IDependencyGraphProject[] children)
            {
                Project = project;
                Children = children;
                MSBuildProjectPath = project.MSBuildProjectPath;
            }

            public string MSBuildProjectPath { get; set; }
        }
    }
}<|MERGE_RESOLUTION|>--- conflicted
+++ resolved
@@ -81,11 +81,7 @@
                 using (var settingsDirectory = TestDirectory.Create())
                 using (var testSolutionManager = new TestSolutionManager(true))
                 {
-<<<<<<< HEAD
                     var testSettings = PopulateSettingsWithSources(sourceRepositoryProvider, settingsDirectory);
-=======
-                    var testSettings = NullSettings.Instance;
->>>>>>> dd43723e
                     var deleteOnRestartManager = new TestDeleteOnRestartManager();
                     var nuGetPackageManager = new NuGetPackageManager(
                         sourceRepositoryProvider,
@@ -227,11 +223,7 @@
                 using (var settingsDirectory = TestDirectory.Create())
                 using (var testSolutionManager = new TestSolutionManager(true))
                 {
-<<<<<<< HEAD
                     var testSettings = PopulateSettingsWithSources(sourceRepositoryProvider, settingsDirectory);
-=======
-                    var testSettings = NullSettings.Instance;
->>>>>>> dd43723e
                     var deleteOnRestartManager = new TestDeleteOnRestartManager();
                     var nuGetPackageManager = new NuGetPackageManager(
                         sourceRepositoryProvider,
@@ -331,11 +323,7 @@
                     var format = new LockFileFormat();
 
                     // Restore and build cache
-<<<<<<< HEAD
                     var restoreContext = new DependencyGraphCacheContext(logger, testSettings);
-=======
-                    var restoreContext = new DependencyGraphCacheContext(logger, NullSettings.Instance);
->>>>>>> dd43723e
 
                     // Act
                     await nuGetPackageManager.InstallPackageAsync(buildIntegratedProjects[2], packageIdentity, new ResolutionContext(), new TestNuGetProjectContext(),
@@ -378,11 +366,7 @@
             using (var testSolutionManager = new TestSolutionManager(true))
             using (var randomProjectFolderPath = TestDirectory.Create())
             {
-<<<<<<< HEAD
                 var testSettings = PopulateSettingsWithSources(sourceRepositoryProvider, randomProjectFolderPath);
-=======
-                var testSettings = NullSettings.Instance;
->>>>>>> dd43723e
                 var deleteOnRestartManager = new TestDeleteOnRestartManager();
                 var nuGetPackageManager = new NuGetPackageManager(
                     sourceRepositoryProvider,
@@ -429,11 +413,7 @@
             using (var testSolutionManager = new TestSolutionManager(true))
             using (var randomProjectFolderPath = TestDirectory.Create())
             {
-<<<<<<< HEAD
                 var testSettings = PopulateSettingsWithSources(sourceRepositoryProvider, randomProjectFolderPath);
-=======
-                var testSettings = NullSettings.Instance;
->>>>>>> dd43723e
                 var deleteOnRestartManager = new TestDeleteOnRestartManager();
                 var nuGetPackageManager = new NuGetPackageManager(
                     sourceRepositoryProvider,
@@ -484,7 +464,6 @@
         [Fact]
         public async Task TestPacManBuildIntegratedInstallAndRollbackPackage()
         {
-            Debugger.Launch();
             // Arrange
             var packageIdentity = new PackageIdentity("nuget.core", NuGetVersion.Parse("91.0.0"));
             var sourceRepositoryProvider = TestSourceRepositoryUtility.CreateV2OnlySourceRepositoryProvider();
@@ -492,11 +471,7 @@
             using (var testSolutionManager = new TestSolutionManager(true))
             using (var randomProjectFolderPath = TestDirectory.Create())
             {
-<<<<<<< HEAD
                 var testSettings = PopulateSettingsWithSources(sourceRepositoryProvider, randomProjectFolderPath);
-=======
-                var testSettings = NullSettings.Instance;
->>>>>>> dd43723e
                 var deleteOnRestartManager = new TestDeleteOnRestartManager();
                 var nuGetPackageManager = new NuGetPackageManager(
                     sourceRepositoryProvider,
@@ -564,12 +539,8 @@
             using (var testSolutionManager = new TestSolutionManager(true))
             using (var randomProjectFolderPath = TestDirectory.Create())
             {
-<<<<<<< HEAD
                 var testSettings = PopulateSettingsWithSources(sourceRepositoryProvider, randomProjectFolderPath);
 
-=======
-                var testSettings = NullSettings.Instance;;
->>>>>>> dd43723e
                 var deleteOnRestartManager = new TestDeleteOnRestartManager();
                 var nuGetPackageManager = new NuGetPackageManager(
                     sourceRepositoryProvider,
@@ -643,11 +614,7 @@
             using (var testSolutionManager = new TestSolutionManager(true))
             using (var randomProjectFolderPath = TestDirectory.Create())
             {
-<<<<<<< HEAD
                 var testSettings = PopulateSettingsWithSources(sourceRepositoryProvider, randomProjectFolderPath);
-=======
-                var testSettings = NullSettings.Instance;
->>>>>>> dd43723e
                 var deleteOnRestartManager = new TestDeleteOnRestartManager();
                 var nuGetPackageManager = new NuGetPackageManager(
                     sourceRepositoryProvider,
@@ -700,11 +667,7 @@
             using (var testSolutionManager = new TestSolutionManager(true))
             using (var randomProjectFolderPath = TestDirectory.Create())
             {
-<<<<<<< HEAD
                 var testSettings = PopulateSettingsWithSources(sourceRepositoryProvider, randomProjectFolderPath);
-=======
-                var testSettings = NullSettings.Instance;
->>>>>>> dd43723e
                 var deleteOnRestartManager = new TestDeleteOnRestartManager();
                 var nuGetPackageManager = new NuGetPackageManager(
                     sourceRepositoryProvider,
@@ -752,11 +715,7 @@
             using (var testSolutionManager = new TestSolutionManager(true))
             using (var randomProjectFolderPath = TestDirectory.Create())
             {
-<<<<<<< HEAD
                 var testSettings = PopulateSettingsWithSources(sourceRepositoryProvider, randomProjectFolderPath);
-=======
-                var testSettings = NullSettings.Instance;
->>>>>>> dd43723e
                 var deleteOnRestartManager = new TestDeleteOnRestartManager();
                 var nuGetPackageManager = new NuGetPackageManager(
                     sourceRepositoryProvider,
@@ -827,11 +786,7 @@
 
                 var nuGetPackageManager = new NuGetPackageManager(
                     sourceRepositoryProvider,
-<<<<<<< HEAD
                     testSettings,
-=======
-                    NullSettings.Instance,
->>>>>>> dd43723e
                     testSolutionManager,
                     new TestDeleteOnRestartManager());
 
@@ -909,11 +864,7 @@
             using (var testSolutionManager = new TestSolutionManager(true))
             using (var randomProjectFolderPath = TestDirectory.Create())
             {
-<<<<<<< HEAD
                 var testSettings = PopulateSettingsWithSources(sourceRepositoryProvider, randomProjectFolderPath);
-=======
-                var testSettings = NullSettings.Instance;
->>>>>>> dd43723e
                 var deleteOnRestartManager = new TestDeleteOnRestartManager();
                 var nuGetPackageManager = new NuGetPackageManager(
                     sourceRepositoryProvider,
@@ -1006,11 +957,7 @@
             using (var testSolutionManager = new TestSolutionManager(true))
             using (var randomProjectFolderPath = TestDirectory.Create())
             {
-<<<<<<< HEAD
                 var testSettings = PopulateSettingsWithSources(sourceRepositoryProvider, settingsDirectory);
-=======
-                var testSettings = NullSettings.Instance;
->>>>>>> dd43723e
                 var deleteOnRestartManager = new TestDeleteOnRestartManager();
                 var nuGetPackageManager = new NuGetPackageManager(
                     sourceRepositoryProvider,
@@ -1103,11 +1050,7 @@
             using (var testSolutionManager = new TestSolutionManager(true))
             using (var randomProjectFolderPath = TestDirectory.Create())
             {
-<<<<<<< HEAD
                 var testSettings = PopulateSettingsWithSources(sourceRepositoryProvider, randomProjectFolderPath);
-=======
-                var testSettings = NullSettings.Instance;
->>>>>>> dd43723e
                 var deleteOnRestartManager = new TestDeleteOnRestartManager();
                 var nuGetPackageManager = new NuGetPackageManager(
                     sourceRepositoryProvider,
@@ -1174,11 +1117,7 @@
             using (var testSolutionManager = new TestSolutionManager(true))
             using (var randomProjectFolderPath = TestDirectory.Create())
             {
-<<<<<<< HEAD
                 var testSettings = PopulateSettingsWithSources(sourceRepositoryProvider, randomProjectFolderPath);
-=======
-                var testSettings = NullSettings.Instance;
->>>>>>> dd43723e
                 var deleteOnRestartManager = new TestDeleteOnRestartManager();
 
                 var nuGetPackageManager = new NuGetPackageManager(
@@ -1285,11 +1224,7 @@
             using (var testSolutionManager = new TestSolutionManager(true))
             using (var randomProjectFolderPath = TestDirectory.Create())
             {
-<<<<<<< HEAD
                 var testSettings = PopulateSettingsWithSources(sourceRepositoryProvider, randomProjectFolderPath);
-=======
-                var testSettings = NullSettings.Instance;
->>>>>>> dd43723e
                 var deleteOnRestartManager = new TestDeleteOnRestartManager();
                 var nuGetPackageManager = new NuGetPackageManager(
                     sourceRepositoryProvider,
@@ -1350,11 +1285,7 @@
             using (var testSolutionManager = new TestSolutionManager(true))
             using (var randomProjectFolderPath = TestDirectory.Create())
             {
-<<<<<<< HEAD
                 var testSettings = PopulateSettingsWithSources(sourceRepositoryProvider, randomProjectFolderPath);
-=======
-                var testSettings = NullSettings.Instance;
->>>>>>> dd43723e
                 var deleteOnRestartManager = new TestDeleteOnRestartManager();
                 var nuGetPackageManager = new NuGetPackageManager(
                     sourceRepositoryProvider,
@@ -1403,11 +1334,7 @@
             using (var testSolutionManager = new TestSolutionManager(true))
             using (var randomProjectFolderPath = TestDirectory.Create())
             {
-<<<<<<< HEAD
                 var testSettings = PopulateSettingsWithSources(sourceRepositoryProvider, randomProjectFolderPath);
-=======
-                var testSettings = NullSettings.Instance;
->>>>>>> dd43723e
                 var deleteOnRestartManager = new TestDeleteOnRestartManager();
                 var nuGetPackageManager = new NuGetPackageManager(
                     sourceRepositoryProvider,
@@ -1463,11 +1390,7 @@
             using (var testSolutionManager = new TestSolutionManager(true))
             using (var randomProjectFolderPath = TestDirectory.Create())
             {
-<<<<<<< HEAD
                 var testSettings = PopulateSettingsWithSources(sourceRepositoryProvider, randomProjectFolderPath);
-=======
-                var testSettings = NullSettings.Instance;
->>>>>>> dd43723e
                 var deleteOnRestartManager = new TestDeleteOnRestartManager();
                 var nuGetPackageManager = new NuGetPackageManager(
                     sourceRepositoryProvider,
@@ -1527,11 +1450,7 @@
             using (var testSolutionManager = new TestSolutionManager(true))
             using (var randomProjectFolderPath = TestDirectory.Create())
             {
-<<<<<<< HEAD
                 var testSettings = PopulateSettingsWithSources(sourceRepositoryProvider, randomProjectFolderPath);
-=======
-                var testSettings = NullSettings.Instance;
->>>>>>> dd43723e
                 var deleteOnRestartManager = new TestDeleteOnRestartManager();
                 var nuGetPackageManager = new NuGetPackageManager(sourceRepositoryProvider, testSettings, testSolutionManager, deleteOnRestartManager);
 
@@ -1602,11 +1521,7 @@
             using (var testSolutionManager = new TestSolutionManager(true))
             using (var randomProjectFolderPath = TestDirectory.Create())
             {
-<<<<<<< HEAD
                 var testSettings = PopulateSettingsWithSources(sourceRepositoryProvider, randomProjectFolderPath);
-=======
-                var testSettings = NullSettings.Instance;
->>>>>>> dd43723e
                 var deleteManager = new TestDeleteOnRestartManager();
                 var nuGetPackageManager = new NuGetPackageManager(sourceRepositoryProvider, testSettings, testSolutionManager, deleteManager);
 
@@ -1645,11 +1560,7 @@
             using (var testSolutionManager = new TestSolutionManager(true))
             using (var randomProjectFolderPath = TestDirectory.Create())
             {
-<<<<<<< HEAD
                 var testSettings = PopulateSettingsWithSources(sourceRepositoryProvider, randomProjectFolderPath);
-=======
-                var testSettings = NullSettings.Instance;
->>>>>>> dd43723e
                 var testDeleteManager = new TestDeleteOnRestartManager();
                 var nuGetPackageManager = new NuGetPackageManager(sourceRepositoryProvider, testSettings, testSolutionManager, testDeleteManager);
 
@@ -1691,11 +1602,7 @@
             using (var testSolutionManager = new TestSolutionManager(true))
             using (var randomProjectFolderPath = TestDirectory.Create())
             {
-<<<<<<< HEAD
                 var testSettings = PopulateSettingsWithSources(sourceRepositoryProvider, randomProjectFolderPath);
-=======
-                var testSettings = NullSettings.Instance;
->>>>>>> dd43723e
                 var deleteOnRestartManager = new TestDeleteOnRestartManager();
                 var nuGetPackageManager = new NuGetPackageManager(sourceRepositoryProvider, testSettings, testSolutionManager, deleteOnRestartManager);
 
@@ -1741,11 +1648,7 @@
                 using (var testSolutionManager = new TestSolutionManager(true))
                 using (var randomProjectFolderPath = TestDirectory.Create())
                 {
-<<<<<<< HEAD
                     var testSettings = PopulateSettingsWithSources(sourceRepositoryProvider, randomProjectFolderPath);
-=======
-                    var testSettings = NullSettings.Instance;
->>>>>>> dd43723e
                     var token = CancellationToken.None;
                     var resolutionContext = new ResolutionContext(DependencyBehavior.Lowest, includePrelease: true, includeUnlisted: true, versionConstraints: VersionConstraints.None);
                     var testNuGetProjectContext = new TestNuGetProjectContext();
